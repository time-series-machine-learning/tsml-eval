# Byte-compiled / optimized / DLL files
__pycache__/
*.py[cod]
*$py.class

# C extensions
*.so

# Distribution / packaging
.Python
build/
develop-eggs/
dist/
downloads/
eggs/
.eggs/
lib/
lib64/
parts/
sdist/
var/
wheels/
pip-wheel-metadata/
share/python-wheels/
*.egg-info/
.installed.cfg
*.egg
MANIFEST

# PyInstaller
#  Usually these files are written by a python script from a template
#  before PyInstaller builds the exe, so as to inject date/other infos into it.
*.manifest
*.spec

# Installer logs
pip-log.txt
pip-delete-this-directory.txt

# Unit test / coverage reports
htmlcov/
.tox/
.nox/
.coverage
.coverage.*
.cache
nosetests.xml
coverage.xml
*.cover
*.py,cover
.hypothesis/
.pytest_cache/

# Translations
*.mo
*.pot

# Django stuff:
*.log
local_settings.py
db.sqlite3
db.sqlite3-journal

# Flask stuff:
instance/
.webassets-cache

# Scrapy stuff:
.scrapy

# Sphinx documentation
docs/_build/

# PyBuilder
target/

# Jupyter Notebook
.ipynb_checkpoints

# IPython
profile_default/
ipython_config.py

# pyenv
.python-version

# PEP 582; used by e.g. github.com/David-OConnor/pyflow
__pypackages__/

# Celery stuff
celerybeat-schedule
celerybeat.pid

# SageMath parsed files
*.sage.py

# Environments
.env
.venv
env/
venv/
ENV/
env.bak/
venv.bak/

# Spyder project settings
.spyderproject
.spyproject

# Rope project settings
.ropeproject

# mkdocs documentation
/site

# mypy
.mypy_cache/
.dmypy.json
dmypy.json

# Pyre type checker
.pyre/

#IDE
.idea/

# Test output
test_output/

<<<<<<< HEAD
# local code and Test files
local/
local_code.py
debug.py
=======
# HTcondor files
*/condor_output/*
task_params.txt
task.sub
run_condor.py

# Test files
debug.py
local_code.py
>>>>>>> 88d63304
<|MERGE_RESOLUTION|>--- conflicted
+++ resolved
@@ -127,19 +127,13 @@
 # Test output
 test_output/
 
-<<<<<<< HEAD
-# local code and Test files
-local/
-local_code.py
-debug.py
-=======
 # HTcondor files
 */condor_output/*
 task_params.txt
 task.sub
 run_condor.py
 
-# Test files
-debug.py
+# local code and debug files
+local/
 local_code.py
->>>>>>> 88d63304
+debug.py