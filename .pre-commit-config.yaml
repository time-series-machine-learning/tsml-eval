--- conflicted
+++ resolved
@@ -48,18 +48,6 @@
         args: [ "--profile=black", "--multi-line=3" ]
         exclude: "tsml_eval/_wip/"
 
-<<<<<<< HEAD
-  - repo: https://github.com/pre-commit/mirrors-mypy
-    rev: v1.11.2
-    hooks:
-      - id: mypy
-        files: "tsml_eval/"
-        additional_dependencies: [ pytest ]
-        exclude: "_wip"
-
-
-=======
->>>>>>> ceafc2e0
   - repo: https://github.com/pycqa/flake8
     rev: 7.1.1
     hooks:
