#!/bin/bash
# CHECK before each new run:
#   datasets (list of problems)
#   results_dir (where to check/write results)
#   classifiers_to_run (list of classifiers to run)
# While reading is fine, please dont write anything to the default directories in this script

# Start and end for resamples
max_folds=10
start_fold=1

# To avoid dumping 1000s of jobs in the queue we have a higher level queue
max_num_submitted=100

# Queue options are https://sotonac.sharepoint.com/teams/HPCCommunityWiki/SitePages/Iridis%205%20Job-submission-and-Limits-Quotas.aspx
queue="amd"

# The partition name may not always be the same as the queue name, i.e. batch is the queue, serial is the partition
# This is used for the script job limit queue
queue_alias=$queue

# Enter your username and email here
username="cq2u24"
mail="NONE"
mailto="$username@soton.ac.uk"

# MB for jobs, increase incrementally and try not to use more than you need. If you need hundreds of GB consider the huge memory queue
max_memory=8000

# Max allowable is 60 hours
max_time="60:00:00"

# Start point for the script i.e. 3 datasets, 3 classifiers = 9 jobs to submit, start_point=5 will skip to job 5
start_point=1

# Put your home directory here
local_path="/home/$username/"
data_path="/scratch/$username/"
# Datasets to use and directory of data files. Default is Tony's work space, all should be able to read these. Change if you want to use different data or lists
data_dir="$data_path/Data/"
datasets="$data_path/DataSetLists/classification19_1_plenty.txt"

# Results and output file write location. Change these to reflect your own file structure
results_dir="$local_path/Classifi[Cry]cationResults/results/"
out_dir="$local_path/ClassificationResults/output/"

# The python script we are running
script_file_path="$local_path/tsml-eval/tsml_eval/experiments/classification_experiments.py"

# Environment name, change accordingly, for set up, see https://github.com/time-series-machine-learning/tsml-eval/blob/main/_tsml_research_resources/soton/iridis/iridis_python.md
# Separate environments for GPU and CPU are recommended
env_name="tsml-eval"

# Classifiers to loop over. Must be seperated by a space
# See list of potential classifiers in set_classifier
classifiers_to_run="hc2"

# You can add extra arguments here. See tsml_eval/utils/arguments.py parse_args
# You will have to add any variable to the python call close to the bottom of the script
# and possibly to the options handling below

# set the imbalance ration to create the imbalance data
imbalance_ratio=19
# Set to the oversampling methods you want to test \smote \adasyn
<<<<<<< HEAD
toms="rose"
=======
toms="adasyn"
>>>>>>> da39c2ec
results_dir="${results_dir}${toms}/"
results_dir=$(echo "$results_dir" | sed 's#//*#/#g')
out_dir="${out_dir}${toms}/"
out_dir=$(echo "$out_dir" | sed 's#//*#/#g')

# generate a results file for the train data as well as test, usually slower
generate_train_files="false"

# If set for true, looks for <problem><fold>_TRAIN.ts file. This is useful for running tsml-java resamples
predefined_folds="false"

# Normalise data before fit/predict
normalise_data="false"

# ======================================================================================
# ======================================================================================
# Dont change anything under here (unless you want to change how the experiment
# is working)
# ======================================================================================
# ======================================================================================

# Set to -tr to generate test files
generate_train_files=$([ "${generate_train_files,,}" == "true" ] && echo "-tr" || echo "")

# Set to -pr to use predefined folds
predefined_folds=$([ "${predefined_folds,,}" == "true" ] && echo "-pr" || echo "")

# Set to -rn to normalise data
normalise_data=$([ "${normalise_data,,}" == "true" ] && echo "-rn" || echo "")

# Set to --test_oversampling_methods to specify the oversampling method
test_oversampling_methods=$([ -n "${toms}" ] && echo "--test_oversampling_methods ${toms}" || echo "")

# Set to --imbalance_ratio to specify the imbalance ratio
imbalance_ratio=$([ -n "${imbalance_ratio}" ] && echo "--imbalance_ratio ${imbalance_ratio}" || echo "")
count=0
while read dataset; do
for classifier in $classifiers_to_run; do

# Skip to the script start point
((count++))
if ((count>=start_point)); then

# This is the loop to keep from dumping everything in the queue which is maintained around max_num_submitted jobs
num_jobs=$(squeue -u ${username} --format="%20P %5t" -r | awk '{print $2, $1}' | grep -e "R ${queue_alias}" -e "PD ${queue_alias}" | wc -l)
while [ "${num_jobs}" -ge "${max_num_submitted}" ]
do
    echo Waiting 60s, "${num_jobs}" currently submitted on ${queue}, user-defined max is ${max_num_submitted}
    sleep 60
    num_jobs=$(squeue -u ${username} --format="%20P %5t" -r | awk '{print $2, $1}' | grep -e "R ${queue_alias}" -e "PD ${queue_alias}" | wc -l)
done

mkdir -p "${out_dir}${classifier}/${dataset}/"

# This skips jobs which have test/train files already written to the results directory. Only looks for Resamples, not Folds (old file name)
array_jobs=""
for (( i=start_fold-1; i<max_folds; i++ ))
do
    if [ -f "${results_dir}${classifier}/Predictions/${dataset}/testResample${i}.csv" ]; then
        if [ "${generate_train_files}" == "true" ] && ! [ -f "${results_dir}${classifier}/Predictions/${dataset}/trainResample${i}.csv" ]; then
            array_jobs="${array_jobs}${array_jobs:+,}$((i + 1))"
        fi
    else
        array_jobs="${array_jobs}${array_jobs:+,}$((i + 1))"
    fi
done

if [ "${array_jobs}" != "" ]; then

# This creates the scrip to run the job based on the info above
echo "#!/bin/bash
#SBATCH --mail-type=${mail}
#SBATCH --mail-user=${mailto}
#SBATCH -p ${queue}
#SBATCH -t ${max_time}
#SBATCH --job-name=${classifier}${dataset}
#SBATCH --array=${array_jobs}
#SBATCH --mem=${max_memory}M
#SBATCH -o ${out_dir}${classifier}/${dataset}/%A-%a.out
#SBATCH -e ${out_dir}${classifier}/${dataset}/%A-%a.err
#SBATCH --nodes=1

. /etc/profile

module load conda
source activate $env_name
export PYTHONPATH="$local_path/tsml-eval:$PYTHONPATH"

# Input args to the default classification_experiments are in main method of
# https://github.com/time-series-machine-learning/tsml-eval/blob/main/tsml_eval/experiments/classification_experiments.py
python -u ${script_file_path} ${data_dir} ${results_dir} ${classifier} ${dataset} \$((\$SLURM_ARRAY_TASK_ID - 1)) ${generate_train_files} ${predefined_folds} ${normalise_data} ${test_oversampling_option} ${imbalance_ratio}"  > generatedFile.sub

echo "${count} ${classifier}/${dataset}"

sbatch < generatedFile.sub

else
    echo "${count} ${classifier}/${dataset}" has finished all required resamples, skipping
fi

fi
done
done < ${datasets}

echo Finished submitting jobs<|MERGE_RESOLUTION|>--- conflicted
+++ resolved
@@ -10,7 +10,7 @@
 start_fold=1
 
 # To avoid dumping 1000s of jobs in the queue we have a higher level queue
-max_num_submitted=100
+max_num_submitted=1000
 
 # Queue options are https://sotonac.sharepoint.com/teams/HPCCommunityWiki/SitePages/Iridis%205%20Job-submission-and-Limits-Quotas.aspx
 queue="amd"
@@ -62,11 +62,7 @@
 # set the imbalance ration to create the imbalance data
 imbalance_ratio=19
 # Set to the oversampling methods you want to test \smote \adasyn
-<<<<<<< HEAD
-toms="rose"
-=======
-toms="adasyn"
->>>>>>> da39c2ec
+toms="smote"
 results_dir="${results_dir}${toms}/"
 results_dir=$(echo "$results_dir" | sed 's#//*#/#g')
 out_dir="${out_dir}${toms}/"
