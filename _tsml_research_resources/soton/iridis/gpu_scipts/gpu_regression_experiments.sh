--- conflicted
+++ resolved
@@ -40,14 +40,11 @@
 # The python script we are running
 script_file_path="$local_path/tsml-eval/tsml_eval/experiments/regression_experiments.py"
 
-<<<<<<< HEAD
 # Environment name, change accordingly, for set up, see https://github.com/time-series-machine-learning/tsml-eval/blob/main/_tsml_research_resources/soton/iridis/iridis_python.md
 # Separate environments for GPU and CPU are recommended
 env_name="regression_experiments"
-=======
 # the path to the apptainer sandbox. The above script or most other files do not need to be in the sandbox
 container_path="scratch/tensorflow_sandbox/"
->>>>>>> f667216d
 
 # Regressors to loop over. Must be separated by a space
 # See list of potential regressors in set_regressor
