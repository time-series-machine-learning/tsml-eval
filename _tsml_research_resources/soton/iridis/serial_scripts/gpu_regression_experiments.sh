#!/bin/bash
# Check and edit all options before the first run!
# While reading is fine, please dont write anything to the default directories in this script

# Start and end for resamples
<<<<<<< HEAD
max_folds=10
=======
max_folds=5
>>>>>>> a39e4f2f
start_fold=1

# To avoid hitting the cluster queue limit we have a higher level queue
max_num_submitted=12

# Queue options are https://sotonac.sharepoint.com/teams/HPCCommunityWiki/SitePages/Iridis%205%20Job-submission-and-Limits-Quotas.aspx
queue="gpu"

# Enter your username and email here
username="arb1g19"
mail="NONE"
mailto="$username@soton.ac.uk"

# MB for jobs, increase incrementally and try not to use more than you need. If you need hundreds of GB consider the huge memory queue
max_memory=8000

# Max allowable is 60 hours
max_time="60:00:00"

# Start point for the script i.e. 3 datasets, 3 regressors = 9 jobs to submit, start_point=5 will skip to job 5
start_point=1

# Put your home directory here
local_path="/mainfs/ECShome/$username/"

# Datasets to use and directory of data files. Default is Tony's work space, all should be able to read these. Change if you want to use different data or lists
data_dir="$local_path/Data/windowed_series"
datasets="$local_path/Data/windowed_series.txt"

# Results and output file write location. Change these to reflect your own file structure
results_dir="$local_path/RegressionResults/results/"
out_dir="$local_path/RegressionResults/output/"

# The python script we are running
script_file_path="$local_path/tsml-eval/tsml_eval/experiments/regression_experiments.py"

# Environment name, change accordingly, for set up, see https://github.com/time-series-machine-learning/tsml-eval/blob/main/_tsml_research_resources/soton/iridis/iridis_python.md
# Separate environments for GPU and CPU are recommended
env_name="regression_experiments"

# Regressors to loop over. Must be seperated by a space
# See list of potential regressors in set_regressor
regressors_to_run="InceptionTimeRegressor IndividualInceptionRegressor"

# You can add extra arguments here. See tsml_eval/utils/arguments.py parse_args
# You will have to add any variable to the python call close to the bottom of the script
# and possibly to the options handling below

# generate a results file for the train data as well as test, usually slower
generate_train_files="false"

# If set for true, looks for <problem><fold>_TRAIN.ts file. This is useful for running tsml-java resamples
predefined_folds="false"

# Normalise data before fit/predict
normalise_data="false"

# ======================================================================================
# 	Experiment configuration end
# ======================================================================================

# Set to -tr to generate test files
generate_train_files=$([ "${generate_train_files,,}" == "true" ] && echo "-tr" || echo "")

# Set to -pr to use predefined folds
predefined_folds=$([ "${predefined_folds,,}" == "true" ] && echo "-pr" || echo "")

# Set to -rn to normalise data
normalise_data=$([ "${normalise_data,,}" == "true" ] && echo "-rn" || echo "")

count=0
while read dataset; do
for regressor in $regressors_to_run; do

# Skip to the script start point
((count++))
if ((count>=start_point)); then

# This is the loop to keep from dumping everything in the queue which is maintained around max_num_submitted jobs
num_jobs=$(squeue -u ${username} --format="%20P %5t" -r | awk '{print $2, $1}' | grep -e "R ${queue_alias}" -e "PD ${queue_alias}" | wc -l)
while [ "${num_jobs}" -ge "${max_num_submitted}" ]
do
    echo Waiting 60s, ${num_jobs} currently submitted on ${queue}, user-defined max is ${max_num_submitted}
    sleep 60
    num_jobs=$(squeue -u ${username} --format="%20P %5t" -r | awk '{print $2, $1}' | grep -e "R ${queue_alias}" -e "PD ${queue_alias}" | wc -l)
done

mkdir -p "${out_dir}${regressor}/${dataset}/"

# This skips jobs which have test/train files already written to the results directory. Only looks for Resamples, not Folds (old file name)
array_jobs=""
for (( i=start_fold-1; i<max_folds; i++ ))
do
    if [ -f "${results_dir}${regressor}/Predictions/${dataset}/testResample${i}.csv" ]; then
        if [ "${generate_train_files}" == "true" ] && ! [ -f "${results_dir}${regressor}/Predictions/${dataset}/trainResample${i}.csv" ]; then
            array_jobs="${array_jobs}${array_jobs:+,}$((i + 1))"
        fi
    else
        array_jobs="${array_jobs}${array_jobs:+,}$((i + 1))"
    fi
done

if [ "${array_jobs}" != "" ]; then

# This creates the scrip to run the job based on the info above
echo "#!/bin/bash
#SBATCH --gres=gpu:1
#SBATCH --mail-type=${mail}
#SBATCH --mail-user=${mailto}
#SBATCH -p ${queue}
#SBATCH -t ${max_time}
#SBATCH --job-name=${regressor}${dataset}
#SBATCH --array=${array_jobs}
#SBATCH --mem=${max_memory}M
#SBATCH -o ${out_dir}${regressor}/${dataset}/%A-%a.out
#SBATCH -e ${out_dir}${regressor}/${dataset}/%A-%a.err
#SBATCH --nodes=1

. /etc/profile

module load anaconda/py3.10
source activate $env_name

# Input args to the default regression_experiments are in main method of
# https://github.com/time-series-machine-learning/tsml-eval/blob/main/tsml_eval/experiments/regression_experiments.py
python -u ${script_file_path} ${data_dir} ${results_dir} ${regressor} ${dataset} \$((\$SLURM_ARRAY_TASK_ID - 1)) ${generate_train_files} ${predefined_folds} ${normalise_data}"  > generatedFile.sub

echo "${count} ${regressor}/${dataset}"

sbatch < generatedFile.sub

else
    echo "${count} ${regressor}/${dataset}" has finished all required resamples, skipping
fi

fi
done
done < ${datasets}

echo Finished submitting jobs<|MERGE_RESOLUTION|>--- conflicted
+++ resolved
@@ -3,11 +3,7 @@
 # While reading is fine, please dont write anything to the default directories in this script
 
 # Start and end for resamples
-<<<<<<< HEAD
 max_folds=10
-=======
-max_folds=5
->>>>>>> a39e4f2f
 start_fold=1
 
 # To avoid hitting the cluster queue limit we have a higher level queue
