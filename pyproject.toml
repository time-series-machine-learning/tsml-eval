[build-system]
requires = ["setuptools>=61", "wheel", "toml", "build"]
build-backend = "setuptools.build_meta"

[project]
name = "tsml-eval"
version = "0.2.0"
description = "A package for benchmarking time series machine learning tools."
authors = [
    {name = "Matthew Middlehurst", email = "m.b.middlehurst@soton.ac.uk"},
    {name = "Tony Bagnall", email = "a.j.bagnall@soton.ac.uk"},
]
maintainers = [
    {name = "Matthew Middlehurst", email = "m.b.middlehurst@soton.ac.uk"},
    {name = "Tony Bagnall", email = "a.j.bagnall@soton.ac.uk"},
]
readme = "README.md"
keywords = [
    "data-science",
    "machine-learning",
    "time-series",
    "time-series-classification",
    "time-series-regression",
    "time-series-clustering",
    "evaluation",
    "benchmarking",
]
classifiers = [
    "Intended Audience :: Science/Research",
    "License :: OSI Approved :: BSD License",
    "Topic :: Scientific/Engineering",
    "Operating System :: Microsoft :: Windows",
    "Operating System :: POSIX",
    "Operating System :: Unix",
    "Operating System :: MacOS",
    "Programming Language :: Python",
    "Programming Language :: Python :: 3.8",
    "Programming Language :: Python :: 3.9",
    "Programming Language :: Python :: 3.10",
    "Programming Language :: Python :: 3.11",
]
requires-python = ">=3.8,<3.12"
dependencies = [
    "aeon>=0.6.0,<0.7.0",
    "scikit-learn>=1.0.2,<=1.3.2",
    "tsml>=0.2.1,<0.3.0",
    "matplotlib",
    "gpustat",
    "psutil",
]

[project.optional-dependencies]
all_extras = [
    "aeon[all_extras,dl]",
    "tsml[extras]",
    "xgboost",
    "torch>=1.13.1",
<<<<<<< HEAD
    "grailts",
=======
    # temp
    "fdasrsf<=2.5.2",
>>>>>>> cb9c718f
]
unstable_extras = [
    "aeon[unstable_extras]",
    "tsml[unstable_extras]",
]
deep_learning = [
    "aeon[dl]",
    "torch>=1.13.1",
]
dev = [
    "pre-commit",
    "pytest",
    "pytest-randomly",
    "pytest-timeout",
    "pytest-xdist",
    "pytest-cov",
]
binder = [
    "notebook",
    "jupyterlab",
]
docs = [
    "sphinx<8.0.0",
    "sphinx-design",
    "sphinx-version-warning",
    "sphinx_issues",
    "sphinx-copybutton",
    "sphinx-remove-toctrees",
    "sphinxext-opengraph",
    "nbsphinx",
    "numpydoc",
    "myst-parser",
    "jupyter",
    "furo",
]

[project.urls]
homepage = "https://www.timeseriesclassification.com/"
repository = "https://github.com/time-series-machine-learning/tsml-eval/"

[project.license]
file = "LICENSE"

[tool.setuptools.packages.find]
include = ["tsml_eval"]

[tool.check-manifest]
ignore = [
    # Ignore virtual environments in local builds
    "venv/**",
    # Ignore local files
    "local/**",
    # Ignore the publications symlinks and its contents
    "tsml_eval/publications/2023",
    "tsml_eval/publications/2023/**",
    # Ignore the docs symlinks and its contents
    "docs/examples",
    "docs/examples/**",
    "docs/publications",
    "docs/publications/**",
]

[tool.flake8]
exclude = [
    "tsml_eval/_wip/*",
]
per-file-ignores = [
    "tsml_eval/experiments/classification_experiments.py:E402,T201",
    "tsml_eval/experiments/threaded_classification_experiments.py:T201",
    "tsml_eval/experiments/regression_experiments.py:E402,T201",
    "tsml_eval/experiments/threaded_regression_experiments.py:T201",
    "tsml_eval/experiments/clustering_experiments.py:E402,T201",
    "tsml_eval/experiments/threaded_clustering_experiments.py:T201",
    "tsml_eval/experiments/forecasting_experiments.py:E402,T201",
    "tsml_eval/experiments/threaded_forecasting_experiments.py:T201",
    "tsml_eval/publications/*:E402,T201",
]

[tool.pytest.ini_options]
testpaths = "tsml_eval"
addopts = '''
    --ignore tsml_eval/_wip
    --ignore tsml_eval/publications/2023
    --durations 20
    --timeout 600
    --showlocals
    --doctest-modules
    --numprocesses auto
    --meminterval 0.1
'''<|MERGE_RESOLUTION|>--- conflicted
+++ resolved
@@ -55,12 +55,9 @@
     "tsml[extras]",
     "xgboost",
     "torch>=1.13.1",
-<<<<<<< HEAD
+    # temp
     "grailts",
-=======
-    # temp
     "fdasrsf<=2.5.2",
->>>>>>> cb9c718f
 ]
 unstable_extras = [
     "aeon[unstable_extras]",
