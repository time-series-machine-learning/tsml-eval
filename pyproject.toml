[build-system]
requires = ["setuptools>=61", "wheel", "toml", "build"]
build-backend = "setuptools.build_meta"

[project]
name = "tsml-eval"
version = "0.6.0"
description = "A package for benchmarking time series machine learning tools."
authors = [
    {name = "Matthew Middlehurst", email = "m.b.middlehurst@soton.ac.uk"},
    {name = "Tony Bagnall", email = "a.j.bagnall@soton.ac.uk"},
]
maintainers = [
    {name = "Matthew Middlehurst", email = "m.b.middlehurst@soton.ac.uk"},
    {name = "Tony Bagnall", email = "a.j.bagnall@soton.ac.uk"},
]
readme = "README.md"
keywords = [
    "data-science",
    "machine-learning",
    "time-series",
    "time-series-classification",
    "time-series-regression",
    "time-series-clustering",
    "evaluation",
    "benchmarking",
]
classifiers = [
    "Intended Audience :: Science/Research",
    "License :: OSI Approved :: BSD License",
    "Topic :: Scientific/Engineering",
    "Operating System :: Microsoft :: Windows",
    "Operating System :: POSIX",
    "Operating System :: Unix",
    "Operating System :: MacOS",
    "Programming Language :: Python",
    "Programming Language :: Python :: 3.10",
    "Programming Language :: Python :: 3.11",
    "Programming Language :: Python :: 3.12",
    "Programming Language :: Python :: 3.13",
]
requires-python = ">=3.10,<3.14"
dependencies = [
<<<<<<< HEAD
    "aeon>=1.0.0,<1.4.0",
    "tsml>=0.6.0,<0.9.0",
    "scikit-learn>=1.0.0,<1.7.0",
=======
    "aeon>=1.0.0,<1.3.0",
    "tsml>=0.6.0,<0.8.0",
    "scikit-learn>=1.0.0,<1.8.0",
>>>>>>> cd46e7cf
    "matplotlib",
    "seaborn",
    "gpustat",
    "psutil",
]

[project.optional-dependencies]
all_extras = [
    "aeon[all_extras]",
    "tsml[all_extras]",
    "xgboost",
]
unstable_extras = [
    "aeon[unstable_extras]",
    "tsml[unstable_extras]",
]
deep_learning = [
    "aeon[dl]",
]

dev = [
    "pre-commit",
    "pytest",
    "pytest-cov",
    "pytest-randomly",
    "pytest-timeout",
    "pytest-xdist[psutil]",
    "pytest-rerunfailures",
]
binder = [
    "notebook",
    "jupyterlab",
]
docs = [
    "sphinx<8.3.0",
    "sphinx-design",
    "sphinx-version-warning",
    "sphinx_issues",
    "sphinx-copybutton",
    "sphinx-remove-toctrees",
    "sphinx-reredirects",
    "sphinxext-opengraph",
    "nbsphinx",
    "numpydoc",
    "myst-parser",
    "jupyter",
    "furo",
]

[project.urls]
homepage = "https://www.timeseriesclassification.com/"
repository = "https://github.com/time-series-machine-learning/tsml-eval/"

[project.license]
file = "LICENSE"

[tool.setuptools.packages.find]
include = ["tsml_eval"]

[tool.check-manifest]
ignore = [
    # Ignore virtual environments in local builds
    ".venv/**",
    "venv/**",
    # Ignore local files
    "local/**",
    "examples/generated_results/**",
    # Ignore the publications symlinks and its contents
    "tsml_eval/publications/2023",
    "tsml_eval/publications/2023/**",
    # Ignore the docs symlinks and its contents
    "docs/examples",
    "docs/examples/**",
    "docs/publications",
    "docs/publications/**",
]

[tool.ruff]
extend-exclude = [
    "tsml_eval/_wip/*",
]

[tool.ruff.lint]
select = ["D"]

[tool.ruff.lint.pydocstyle]
convention = "numpy"

[tool.flake8]
exclude = [
    "tsml_eval/_wip/*",
]
per-file-ignores = [
    "tsml_eval/experiments/classification_experiments.py:E402,T201",
    "tsml_eval/experiments/threaded_classification_experiments.py:T201",
    "tsml_eval/experiments/regression_experiments.py:E402,T201",
    "tsml_eval/experiments/threaded_regression_experiments.py:T201",
    "tsml_eval/experiments/clustering_experiments.py:E402,T201",
    "tsml_eval/experiments/threaded_clustering_experiments.py:T201",
    "tsml_eval/experiments/forecasting_experiments.py:E402,T201",
    "tsml_eval/experiments/threaded_forecasting_experiments.py:T201",
    "tsml_eval/publications/*:E402,T201",
]

[tool.mypy]
ignore_missing_imports = true
follow_imports = "silent"
exclude = [
    "_wip/",
    # Ignore the publications symlinks and its contents
    "tsml_eval/publications/2023",
]


[tool.pytest.ini_options]
testpaths = "tsml_eval"
addopts = '''
    --ignore tsml_eval/_wip
    --ignore tsml_eval/publications/2023
    --doctest-modules
    --durations 20
    --timeout 600
    --showlocals
    --dist worksteal
    --reruns 2
    --only-rerun "crashed while running"
    --meminterval 0.1
'''

[tool.codespell]
ignore-words = ".github/utilities/codespell_ignore_words.txt"
ignore-regex = '(^\s*"image/\S+": ".*|"som")'
skip = ".venv,.idea,.mypy_cache,.git,./tsml_eval/_wip,./tsml_eval/testing/_test_eval_files"
check-filenames = true
check-hidden = true<|MERGE_RESOLUTION|>--- conflicted
+++ resolved
@@ -41,15 +41,9 @@
 ]
 requires-python = ">=3.10,<3.14"
 dependencies = [
-<<<<<<< HEAD
     "aeon>=1.0.0,<1.4.0",
     "tsml>=0.6.0,<0.9.0",
-    "scikit-learn>=1.0.0,<1.7.0",
-=======
-    "aeon>=1.0.0,<1.3.0",
-    "tsml>=0.6.0,<0.8.0",
     "scikit-learn>=1.0.0,<1.8.0",
->>>>>>> cd46e7cf
     "matplotlib",
     "seaborn",
     "gpustat",
@@ -90,7 +84,6 @@
     "sphinx_issues",
     "sphinx-copybutton",
     "sphinx-remove-toctrees",
-    "sphinx-reredirects",
     "sphinxext-opengraph",
     "nbsphinx",
     "numpydoc",
