--- conflicted
+++ resolved
@@ -42,14 +42,9 @@
 requires-python = ">=3.8,<3.12"
 dependencies = [
     "aeon>=0.5.0,<0.6.0",
-<<<<<<< HEAD
-    "scikit-learn>=1.0.2,<=1.2.2",
+    "scikit-learn>=1.0.2,<=1.3.2",
     "tsml>=0.2.1,<0.3.0",
     "matplotlib",
-=======
-    "scikit-learn>=1.0.2,<=1.3.2",
-    "tsml>=0.2.0,<0.3.0",
->>>>>>> aea95efd
     "gpustat",
     "psutil",
 ]
@@ -58,11 +53,7 @@
 all_extras = [
     "aeon[all_extras,dl]",
     "tsml[extras]",
-<<<<<<< HEAD
     "xgboost",
-=======
-    "xgboost<=2.0.2",
->>>>>>> aea95efd
     "torch>=1.13.1",
 ]
 unstable_extras = [
