[build-system]
requires = ["setuptools>=61", "wheel", "toml", "build"]
build-backend = "setuptools.build_meta"

[project]
name = "tsml-eval"
version = "0.3.0"
description = "A package for benchmarking time series machine learning tools."
authors = [
    {name = "Matthew Middlehurst", email = "m.b.middlehurst@soton.ac.uk"},
    {name = "Tony Bagnall", email = "a.j.bagnall@soton.ac.uk"},
]
maintainers = [
    {name = "Matthew Middlehurst", email = "m.b.middlehurst@soton.ac.uk"},
    {name = "Tony Bagnall", email = "a.j.bagnall@soton.ac.uk"},
]
readme = "README.md"
keywords = [
    "data-science",
    "machine-learning",
    "time-series",
    "time-series-classification",
    "time-series-regression",
    "time-series-clustering",
    "evaluation",
    "benchmarking",
]
classifiers = [
    "Intended Audience :: Science/Research",
    "License :: OSI Approved :: BSD License",
    "Topic :: Scientific/Engineering",
    "Operating System :: Microsoft :: Windows",
    "Operating System :: POSIX",
    "Operating System :: Unix",
    "Operating System :: MacOS",
    "Programming Language :: Python",
    "Programming Language :: Python :: 3.8",
    "Programming Language :: Python :: 3.9",
    "Programming Language :: Python :: 3.10",
    "Programming Language :: Python :: 3.11",
    "Programming Language :: Python :: 3.12",
]
requires-python = ">=3.8,<3.13"
dependencies = [
<<<<<<< HEAD
    "aeon@git+https://github.com/aeon-toolkit/aeon.git@main#egg=aeon",
    "tsml>=0.3.0,<0.4.0",
    "scikit-learn>=1.0.0,<1.5.0",
=======
    "aeon>=0.9.0,<0.10.0",
    "tsml>=0.4.0,<0.5.0",
    "scikit-learn>=1.0.0,<1.6.0",
>>>>>>> 2465a774
    "matplotlib",
    "gpustat",
    "psutil",
]

[project.optional-dependencies]
all_extras = [
    "aeon[all_extras,dl]",
    "tsml[all_extras]",
    "xgboost",
    "torch>=1.13.1",
]
unstable_extras = [
    "aeon[unstable_extras]",
    "tsml[unstable_extras]",
]
deep_learning = [
    "aeon[dl]",
    "torch>=1.13.1",
]
dev = [
    "pre-commit",
    "pytest",
    "pytest-randomly",
    "pytest-timeout",
    "pytest-xdist[psutil]",
    "pytest-cov",
    "pytest-rerunfailures",
]
binder = [
    "notebook",
    "jupyterlab",
]
docs = [
    "sphinx<8.0.0",
    "sphinx-design",
    "sphinx-version-warning",
    "sphinx_issues",
    "sphinx-copybutton",
    "sphinx-remove-toctrees",
    "sphinxext-opengraph",
    "nbsphinx",
    "numpydoc",
    "myst-parser",
    "jupyter",
    "furo",
]

[project.urls]
homepage = "https://www.timeseriesclassification.com/"
repository = "https://github.com/time-series-machine-learning/tsml-eval/"

[project.license]
file = "LICENSE"

[tool.setuptools.packages.find]
include = ["tsml_eval"]

[tool.check-manifest]
ignore = [
    # Ignore virtual environments in local builds
    "venv/**",
    # Ignore local files
    "local/**",
    "examples/generated_results/**",
    # Ignore the publications symlinks and its contents
    "tsml_eval/publications/2023",
    "tsml_eval/publications/2023/**",
    # Ignore the docs symlinks and its contents
    "docs/examples",
    "docs/examples/**",
    "docs/publications",
    "docs/publications/**",
]

[tool.ruff]
extend-exclude = [
    "tsml_eval/_wip/*",
]

[tool.ruff.lint]
select = ["D"]

[tool.ruff.lint.pydocstyle]
convention = "numpy"

[tool.flake8]
exclude = [
    "tsml_eval/_wip/*",
]
per-file-ignores = [
    "tsml_eval/experiments/classification_experiments.py:E402,T201",
    "tsml_eval/experiments/threaded_classification_experiments.py:T201",
    "tsml_eval/experiments/regression_experiments.py:E402,T201",
    "tsml_eval/experiments/threaded_regression_experiments.py:T201",
    "tsml_eval/experiments/clustering_experiments.py:E402,T201",
    "tsml_eval/experiments/threaded_clustering_experiments.py:T201",
    "tsml_eval/experiments/forecasting_experiments.py:E402,T201",
    "tsml_eval/experiments/threaded_forecasting_experiments.py:T201",
    "tsml_eval/publications/*:E402,T201",
]

[tool.pytest.ini_options]
testpaths = "tsml_eval"
addopts = '''
'''<|MERGE_RESOLUTION|>--- conflicted
+++ resolved
@@ -42,15 +42,9 @@
 ]
 requires-python = ">=3.8,<3.13"
 dependencies = [
-<<<<<<< HEAD
-    "aeon@git+https://github.com/aeon-toolkit/aeon.git@main#egg=aeon",
-    "tsml>=0.3.0,<0.4.0",
-    "scikit-learn>=1.0.0,<1.5.0",
-=======
     "aeon>=0.9.0,<0.10.0",
     "tsml>=0.4.0,<0.5.0",
     "scikit-learn>=1.0.0,<1.6.0",
->>>>>>> 2465a774
     "matplotlib",
     "gpustat",
     "psutil",
@@ -156,4 +150,15 @@
 [tool.pytest.ini_options]
 testpaths = "tsml_eval"
 addopts = '''
+    --ignore tsml_eval/_wip
+    --ignore tsml_eval/publications/2023
+    --doctest-modules
+    --durations 20
+    --timeout 600
+    --showlocals
+    --numprocesses logical
+    --dist worksteal
+    --reruns 2
+    --only-rerun "crashed while running"
+    --meminterval 0.1
 '''