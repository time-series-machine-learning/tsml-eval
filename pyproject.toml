[build-system]
requires = ["setuptools>=61", "wheel"]
build-backend = "setuptools.build_meta"

[project]
name = "tsml-eval"
version = "0.0.2"
description = "A package for benchmarking time series machine learning tools."
authors = [
    {name = "Matthew Middlehurst", email = "m.middlehurst@uea.ac.uk"},
    {name = "Tony Bagnall", email = "ajb@uea.ac.uk"},
]
readme = "README.md"
requires-python = ">=3.8,<3.11"
keywords = [
    "data-science",
    "machine-learning",
    "time-series",
    "evaluation",
    "benchmarking",
]
classifiers = [
    "Intended Audience :: Science/Research",
    "License :: OSI Approved :: BSD License",
    "Topic :: Scientific/Engineering",
    "Operating System :: Microsoft :: Windows",
    "Operating System :: POSIX",
    "Operating System :: Unix",
    "Operating System :: MacOS",
    "Programming Language :: Python",
    "Programming Language :: Python :: 3.8",
    "Programming Language :: Python :: 3.9",
    "Programming Language :: Python :: 3.10",
]
dependencies = [
<<<<<<< HEAD
    "sktime>=0.15.0,<=0.16.0",
    "scikit-learn>=1.0.2",
    "tsml>=0.0.3",
    "convst>=0.2.4",
    "wildboar>=1.1.0",
=======
    "aeon==0.1.0rc0",
    "scikit-learn",
    "convst",
    "wildboar",
>>>>>>> 94d9ecdb
    "stumpy",
    "xgboost",
    "networkx",
    "requests",
    "gpustat",
    "scikit-fda",
    "pyfftw",
    "psutil",
]

[project.optional-dependencies]
dev = [
    "pre-commit",
    "pytest",
    "pytest-randomly",
    "pytest-timeout",
    "pytest-xdist",
    "pytest-cov",
]
docs = [
    "sphinx",
    "sphinx-design",
    "sphinx-gallery",
    "nbsphinx",
    "numpydoc",
    "jupyter",
    "furo",
]
deep_learning = [
    "tensorflow>=2.5.0",
    "tensorflow-probability>=0.13.0",
    "torch>=1.13.1",
]

[project.urls]
homepage = "https://www.timeseriesclassification.com/"
repository = "https://github.com/time-series-machine-learning/tsml-eval/"

[project.license]
file = "LICENSE"

[tool.setuptools.packages.find]
include = ["tsml_eval"]

[tool.check-manifest]
ignore = [
    "_uea_experiments/**",
    "examples/**",
    "results/**",
    "docs/**",
    "requirements.txt",
    "*.yaml",
    "*.yml",
    ".coveragerc",
]

[tool.flake8]
max-line-length = 88
extend-ignore = ["E203"]
exclude = [
    "tsml_eval/_wip/*",
    "examples/_wip/*"
]
per-file-ignores = [
    "tsml_eval/experiments/classification_experiments.py:E402,T201",
    "tsml_eval/experiments/threaded_classification_experiments.py:T201",
    "tsml_eval/experiments/regression_experiments.py:E402,T201",
    "tsml_eval/experiments/threaded_regression_experiments.py:T201",
    "tsml_eval/experiments/clustering_experiments.py:E402,T201",
    "tsml_eval/experiments/threaded_clustering_experiments.py:T201",
    "tsml_eval/experiments/distance_clustering_experiments.py:E402,T201",
]

[tool.nbqa.exclude]
black = "^docs/examples/|^examples/_wip/"
flake8 = "^docs/examples/|^examples/_wip/"
isort = "^docs/examples/|^examples/_wip/"

[tool.pytest.ini_options]
addopts = '''
    --ignore tsml_eval/_wip
    --ignore examples
    --ignore docs
    --durations 10
    --timeout 600
    --showlocals
    --doctest-modules
    --numprocesses auto
'''<|MERGE_RESOLUTION|>--- conflicted
+++ resolved
@@ -33,18 +33,11 @@
     "Programming Language :: Python :: 3.10",
 ]
 dependencies = [
-<<<<<<< HEAD
-    "sktime>=0.15.0,<=0.16.0",
+    "aeon==0.1.0rc0",
     "scikit-learn>=1.0.2",
     "tsml>=0.0.3",
     "convst>=0.2.4",
     "wildboar>=1.1.0",
-=======
-    "aeon==0.1.0rc0",
-    "scikit-learn",
-    "convst",
-    "wildboar",
->>>>>>> 94d9ecdb
     "stumpy",
     "xgboost",
     "networkx",
