gha_enabled: True
branch: "main"
blocked_dirs: [".github/", "_tsml_group_experiments", "results/", "tsml_eval/publications/"]
draft: False
description: "time-series-machine-learning/tsml-eval is a Python project for running experiments on time series machine learning algorithms and evaluating the results. Write code that adheres to PEP8 and is formatted to the Black code style. The projects documentation is built using Sphinx and MyST, and unit testing is done using pytest."

docs:
  scikit-learn: ["https://scikit-learn.org/stable/", "Estimator algorithms from scikit-learn are one of the options available in our experiment functions."]
  sklearn: ["https://scikit-learn.org/stable/", "Estimator algorithms from scikit-learn are one of the options available in our experiment functions."]
  aeon: ["https://www.aeon-toolkit.org/en/stable/", "Estimator algorithms from aeon are one of the options available in our experiment functions."]
  numpy: ["https://numpy.org/doc/stable/", "We use numpy as a data container and for mathematical operations."]
  numba: ["https://numba.readthedocs.io/en/stable/", "We use numba to speed up functions where possible."]
  sphinx: ["https://www.sphinx-doc.org/en/master/", "We use sphinx to generate our documentation."]
  myst: ["https://myst-parser.readthedocs.io/en/stable/", "We use myst to write our documentation in markdown."]
  pytest: ["https://docs.pytest.org/en/stable/", "We use pytest for unit testing."]

sandbox:
  install:
  - pre-commit install
  check:
  - pre-commit run --files {file_path}

rules:
  - "There should not be large chunks of code that are just commented out. Docstrings and explanations in code are okay though."
<<<<<<< HEAD
  - "Update the relevant API page in 'docs/api.md' when new public functions and classes are added and not included in the API documentation. Only add functions and classes which are not already in the relevant API documentation and avoid duplicate entries. Files in 'tsml_eval/publications/ do not need to be added to the API documentation."
=======
  - "Update the relevant API page in 'docs/api.md' when new public functions and classes are added and not included in the API documentation. Only add functions and classes which are not already in the relevant API documentation and avoid duplicate entries. Files in 'tsml_eval/publications/' do not need to be added to the API documentation."
>>>>>>> 8ecaa524
<|MERGE_RESOLUTION|>--- conflicted
+++ resolved
@@ -22,8 +22,4 @@
 
 rules:
   - "There should not be large chunks of code that are just commented out. Docstrings and explanations in code are okay though."
-<<<<<<< HEAD
-  - "Update the relevant API page in 'docs/api.md' when new public functions and classes are added and not included in the API documentation. Only add functions and classes which are not already in the relevant API documentation and avoid duplicate entries. Files in 'tsml_eval/publications/ do not need to be added to the API documentation."
-=======
-  - "Update the relevant API page in 'docs/api.md' when new public functions and classes are added and not included in the API documentation. Only add functions and classes which are not already in the relevant API documentation and avoid duplicate entries. Files in 'tsml_eval/publications/' do not need to be added to the API documentation."
->>>>>>> 8ecaa524
+  - "Update the relevant API page in 'docs/api.md' when new public functions and classes are added and not included in the API documentation. Only add functions and classes which are not already in the relevant API documentation and avoid duplicate entries. Files in 'tsml_eval/publications/' do not need to be added to the API documentation."