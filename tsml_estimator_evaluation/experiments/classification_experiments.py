--- conflicted
+++ resolved
@@ -75,7 +75,6 @@
                 overwrite=overwrite,
             )
     else:  # Local run
-<<<<<<< HEAD
         data_dir = "/home/ajb/Data/"
         results_dir = "/home/ajb/Results Working Area/ReduxBakeoff/sktime/"
         cls_name = "HC2"
@@ -85,13 +84,6 @@
         print(f" Local Run of {cls_name} on dataset {dataset} with threading jobs "
               f"={ n_jobs} and "
               f"contract time ={contract_mins}")
-=======
-        data_dir = "../"
-        results_dir = "../"
-        cls_name = "DrCIF"
-        dataset = "ItalyPowerDemand"
-        resample = 0
->>>>>>> bc76fc4c
         train_fold = False
         predefined_resample = False
         for resample in range(0, 30):
