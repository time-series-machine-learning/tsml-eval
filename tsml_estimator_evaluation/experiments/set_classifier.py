# -*- coding: utf-8 -*-
"""Set classifier function."""

__author__ = ["TonyBagnall", "MatthewMiddlehurst"]

from sklearn.ensemble import RandomForestClassifier
from sktime.classification.compose import ComposableTimeSeriesForestClassifier
from sktime.classification.dictionary_based import (
    MUSE,
    WEASEL,
    BOSSEnsemble,
    ContractableBOSS,
    IndividualBOSS,
    IndividualTDE,
    TemporalDictionaryEnsemble,
)
from sktime.classification.distance_based import (
    ElasticEnsemble,
    KNeighborsTimeSeriesClassifier,
    ProximityForest,
    ProximityStump,
    ProximityTree,
    ShapeDTW,
)
from sktime.classification.dummy import DummyClassifier
from sktime.classification.feature_based import (
    Catch22Classifier,
    FreshPRINCE,
    MatrixProfileClassifier,
    RandomIntervalClassifier,
    SignatureClassifier,
    SummaryClassifier,
    TSFreshClassifier,
)
from sktime.classification.hybrid import HIVECOTEV1, HIVECOTEV2
from sktime.classification.interval_based import (
    CanonicalIntervalForest,
    DrCIF,
    RandomIntervalSpectralEnsemble,
    SupervisedTimeSeriesForest,
    TimeSeriesForestClassifier,
)
from sktime.classification.kernel_based import Arsenal, RocketClassifier
from sktime.classification.shapelet_based import ShapeletTransformClassifier
from sktime.transformations.series.summarize import SummaryTransformer


def set_classifier(cls, resample_id=None, train_file=False, n_jobs=1, contract=0):
    """Construct a classifier, possibly seeded.

    Basic way of creating the classifier to build using the default settings. This
    set up is to help with batch jobs for multiple problems to facilitate easy
    reproducibility for use with load_and_run_classification_experiment. You can pass a
    classifier object instead to run_classification_experiment.
    TODO: add contract and checkpoint options

    Parameters
    ----------
    cls : str
        String indicating which classifier you want.
    resample_id : int or None, default=None
        Classifier random seed.
    train_file : bool, default=False
        Whether a train file is being produced.

    Return
    ------
    classifier : A BaseClassifier.
        The classifier matching the input classifier name.
    """
    name = cls.lower()
    # Dictionary based
    if name == "boss" or name == "bossensemble":
        return BOSSEnsemble(
            random_state=resample_id, n_jobs=n_jobs, save_train_predictions=train_file
        )
    elif name == "individualboss":
        return IndividualBOSS(
            random_state=resample_id,
            n_jobs=n_jobs,
        )
    elif name == "cboss" or name == "contractableboss":
        return ContractableBOSS(random_state=resample_id, n_jobs=n_jobs)
    elif name == "tde" or name == "temporaldictionaryensemble":
        return TemporalDictionaryEnsemble(
<<<<<<< HEAD
            random_state=resample_id,
            save_train_predictions=train_file,
            n_jobs=n_jobs,
            min_window=8,
=======
            random_state=resample_id, save_train_predictions=train_file,
            n_jobs=n_jobs, min_window=8, time_limit_in_minutes=contract,
>>>>>>> 5b3c6a9a
        )
    elif name == "individualtde":
        return IndividualTDE(random_state=resample_id, n_jobs=n_jobs)
    elif name == "weasel":
        return WEASEL(random_state=resample_id, n_jobs=n_jobs)
    elif name == "weasel-logistic":
        return WEASEL(random_state=resample_id, n_jobs=n_jobs, support_probabilities=True)
    elif name == "muse":
        return MUSE(random_state=resample_id, n_jobs=n_jobs)
    elif name == "muse-logistic":
        return WEASEL(random_state=resample_id, n_jobs=n_jobs, support_probabilities=True)
    # Distance based
    elif name == "pf" or name == "proximityforest":
        return ProximityForest(random_state=resample_id)
    elif name == "pt" or name == "proximitytree":
        return ProximityTree(random_state=resample_id)
    elif name == "ps" or name == "proximitystump":
        return ProximityStump(random_state=resample_id)
    elif name == "dtw" or name == "1nn-dtw" or name == "kneighborstimeseriesclassifier":
        return KNeighborsTimeSeriesClassifier()
    elif name == "ed" or name == "1nn-ed":
        return KNeighborsTimeSeriesClassifier(distance="ed")
    elif name == "msm" or name == "1nn-msm":
        return KNeighborsTimeSeriesClassifier(distance="msm")
    elif name == "ee" or name == "elasticensemble":
        return ElasticEnsemble(random_state=resample_id)
    elif name == "shapedtw":
        return ShapeDTW()
    # Feature based
    elif name == "summary-500":
        return SummaryClassifier(
            random_state=resample_id, estimator=RandomForestClassifier(n_estimators=500)
        )
    elif name == "summaryclassifier" or name == "summary":
        return SummaryClassifier(random_state=resample_id)
    elif name == "summary-intervals":
        return RandomIntervalClassifier(
            random_state=resample_id,
            interval_transformers=SummaryTransformer(
                summary_function=("mean", "std", "min", "max"),
                quantiles=(0.25, 0.5, 0.75),
            ),
            estimator=RandomForestClassifier(n_estimators=500),
        )
    elif name == "randominterval-rf" or name == "catch22intervals-rf":
        return RandomIntervalClassifier(
            random_state=resample_id, estimator=RandomForestClassifier(n_estimators=500)
        )
    elif name == "randomintervalclassifier" or name == "randominterval" or name == "catch22intervals":
        return RandomIntervalClassifier(random_state=resample_id)
    elif name == "catch22-500":
        return Catch22Classifier(
            random_state=resample_id, estimator=RandomForestClassifier(n_estimators=500)
        )
    elif name == "catch22" or name == "catch22classifier":
        return Catch22Classifier(random_state=resample_id)
    elif name == "matrixprofile" or name == "matrixprofileclassifier":
        return MatrixProfileClassifier(random_state=resample_id)
    elif name == "freshprince":
        return FreshPRINCE(random_state=resample_id)
    elif name == "tsfresh-r":
        return TSFreshClassifier(
            random_state=resample_id, relevant_feature_extractor=True
        )
    elif name == "tsfreshclassifier" or name == "tsfresh":
        return TSFreshClassifier(random_state=resample_id)
    elif name == "signatureclassifier" or name == "signatures":
        return SignatureClassifier(random_state=resample_id)
    # hybrids
    elif name == "hc1" or name == "hivecotev1":
        return HIVECOTEV1(random_state=resample_id)
    elif name == "hc2" or name == "hivecotev2":
        return HIVECOTEV2(random_state=resample_id)
    # Interval based
    elif name == "rise-500":
        return RandomIntervalSpectralEnsemble(
            random_state=resample_id, n_estimators=500, n_jobs=n_jobs
        )
    elif (
        name == "rise"
        or name == "randomintervalspectralforest"
        or name == "randomintervalspectralensemble"
    ):
        return RandomIntervalSpectralEnsemble(random_state=resample_id, n_jobs=n_jobs)
    elif name == "tsf-500":
        return TimeSeriesForestClassifier(
            random_state=resample_id, n_estimators=500, n_jobs=n_jobs
        )
    elif name == "tsf" or name == "timeseriesforestclassifier":
        return TimeSeriesForestClassifier(random_state=resample_id, n_jobs=n_jobs)
    elif name == "cif-500":
        return CanonicalIntervalForest(
            random_state=resample_id, n_estimators=500, n_jobs=n_jobs
        )
    elif name == "cif" or name == "canonicalintervalforest":
        return CanonicalIntervalForest(random_state=resample_id, n_jobs=n_jobs)
    elif name == "stsf-500":
        return SupervisedTimeSeriesForest(
            random_state=resample_id, n_estimators=500, n_jobs=n_jobs
        )
    elif name == "stsf" or name == "supervisedtimeseriesforest":
        return SupervisedTimeSeriesForest(random_state=resample_id, n_jobs=n_jobs)
    elif name == "drcif-500":
        return DrCIF(
            random_state=resample_id,
            n_estimators=500,
            save_transformed_data=train_file,
            n_jobs=n_jobs,
        )
    elif name == "drcif":
        return DrCIF(
            random_state=resample_id, save_transformed_data=train_file, n_jobs=n_jobs
        )
    # Convolution based
    elif name == "rocket" or name == "rocketclassifier":
        return RocketClassifier(random_state=resample_id)
    elif name == "mini-rocket":
        return RocketClassifier(random_state=resample_id, rocket_transform="minirocket")
    elif name == "multi-rocket":
        return RocketClassifier(
            random_state=resample_id, rocket_transform="multirocket"
        )
    elif name == "arsenal":
        return Arsenal(random_state=resample_id, save_transformed_data=train_file)
    elif name == "mini-arsenal":
        return Arsenal(
            random_state=resample_id,
            save_transformed_data=train_file,
            rocket_transform="minirocket",
        )
    elif name == "multi-arsenal":
        return Arsenal(
            random_state=resample_id,
            save_transformed_data=train_file,
            rocket_transform="multirocket",
        )
    # Shapelet based
    elif name == "stc-2hour":
        return ShapeletTransformClassifier(
            transform_limit_in_minutes=120,
            random_state=resample_id,
            save_transformed_data=train_file,
        )
    elif name == "stc" or name == "shapelettransformclassifier":
        return ShapeletTransformClassifier(
            random_state=resample_id,
            save_transformed_data=train_file,
        )
    # Deep learning based
    elif name == "cnn" or name == "cnnclassifier":
        from sktime.classification.deep_learning.cnn import CNNClassifier

        return CNNClassifier(random_state=resample_id)
    elif name == "fcnn" or name == "fcnclassifier":
        from sktime.classification.deep_learning.fcn import FCNClassifier

        return FCNClassifier()
    elif name == "mlp" or name == "mlpclassifier":
        from sktime.classification.deep_learning.mlp import MLPClassifier

        return MLPClassifier(random_state=resample_id)
    elif name == "tapnet" or name == "tapnetclassifier":
        from sktime.classification.deep_learning.tapnet import TapNetClassifier

        return TapNetClassifier(random_state=resample_id)
    # Other
    elif name == "dummy" or name == "dummyclassifier":
        return DummyClassifier()
    elif name == "composabletimeseriesforestclassifier":
        return ComposableTimeSeriesForestClassifier()
    # requires constructor arguments
    elif name == "columnensemble" or name == "columnensembleclassifier":
        raise Exception(
            "Cannot create a ColumnEnsembleClassifier without passing a base "
            "classifier "
        )
    elif name == "probabilitythresholdearlyclassifier":
        raise Exception(
            "probabilitythresholdearlyclassifier is for early classification, "
            "not applicable here"
        )
    elif name == "classifierpipeline" or name == "sklearnclassifierpipeline":
        raise Exception(
            "Cannot create a ClassifierPipeline or SklearnClassifierPipeline "
            "without passing a base "
            "classifier and transform(s)"
        )
    elif name == "weightedensembleclassifier" or name == "weightedensemble":
        raise Exception(
            "Cannot create a WeightedEnsembleClassifier"
            "without passing base classifiers"
        )
    else:
        raise Exception("UNKNOWN CLASSIFIER ", name, " in set_classifier")<|MERGE_RESOLUTION|>--- conflicted
+++ resolved
@@ -83,26 +83,25 @@
         return ContractableBOSS(random_state=resample_id, n_jobs=n_jobs)
     elif name == "tde" or name == "temporaldictionaryensemble":
         return TemporalDictionaryEnsemble(
-<<<<<<< HEAD
             random_state=resample_id,
             save_train_predictions=train_file,
             n_jobs=n_jobs,
-            min_window=8,
-=======
-            random_state=resample_id, save_train_predictions=train_file,
-            n_jobs=n_jobs, min_window=8, time_limit_in_minutes=contract,
->>>>>>> 5b3c6a9a
+            time_limit_in_minutes=contract,
         )
     elif name == "individualtde":
         return IndividualTDE(random_state=resample_id, n_jobs=n_jobs)
     elif name == "weasel":
         return WEASEL(random_state=resample_id, n_jobs=n_jobs)
     elif name == "weasel-logistic":
-        return WEASEL(random_state=resample_id, n_jobs=n_jobs, support_probabilities=True)
+        return WEASEL(
+            random_state=resample_id, n_jobs=n_jobs, support_probabilities=True
+        )
     elif name == "muse":
         return MUSE(random_state=resample_id, n_jobs=n_jobs)
     elif name == "muse-logistic":
-        return WEASEL(random_state=resample_id, n_jobs=n_jobs, support_probabilities=True)
+        return WEASEL(
+            random_state=resample_id, n_jobs=n_jobs, support_probabilities=True
+        )
     # Distance based
     elif name == "pf" or name == "proximityforest":
         return ProximityForest(random_state=resample_id)
@@ -140,7 +139,11 @@
         return RandomIntervalClassifier(
             random_state=resample_id, estimator=RandomForestClassifier(n_estimators=500)
         )
-    elif name == "randomintervalclassifier" or name == "randominterval" or name == "catch22intervals":
+    elif (
+        name == "randomintervalclassifier"
+        or name == "randominterval"
+        or name == "catch22intervals"
+    ):
         return RandomIntervalClassifier(random_state=resample_id)
     elif name == "catch22-500":
         return Catch22Classifier(
