--- conflicted
+++ resolved
@@ -58,7 +58,6 @@
 
     return bsf_ig
 
-<<<<<<< HEAD
 
 # F_stat implementation with orderline datatype
 # def calculate_f_statistic(orderline):
@@ -103,50 +102,6 @@
 #     return F_stat
 
 
-# @njit(fastmath=True, cache=True)
-# def _moods_median(class0, class1):
-#     """
-#     calculate Mood's Median test statistic
-
-#     Parameters:
-#     - class0 (np.array): Array of distances for the first class.
-#     - class1 (np.array): Array of distances for the second class.
-
-#     Returns:
-#     - float value
-#     """
-#     combined = np.concatenate([class0, class1])
-#     median_value = np.median(combined)
-
-#     above0 = np.sum(class0 > median_value)
-#     below0 = len(class0) - above0
-#     above1 = np.sum(class1 > median_value)
-#     below1 = len(class1) - above1
-
-#     contingency_table = np.array([[above0, below0], [above1, below1]])
-
-#     total_above = contingency_table[:, 0].sum()
-#     total_below = contingency_table[:, 1].sum()
-
-#     total = total_above + total_below
-#     expected = np.array(
-#         [
-#             [
-#                 total_above * (above0 + below0) / total,
-#                 total_below * (above0 + below0) / total,
-#             ],
-#             [
-#                 total_above * (above1 + below1) / total,
-#                 total_below * (above1 + below1) / total,
-#             ],
-#         ]
-#     )
-
-#     # Compute the chi-square statistic
-#     chi_squared_stat = np.sum((contingency_table - expected) ** 2 / expected)
-
-#     return chi_squared_stat
-
 
 @njit(fastmath=True, cache=True)
 def _moods_median(class0, class1):
@@ -269,22 +224,3 @@
 
     K /= tie_correction
     return K
-=======
-@njit(fastmath=True, cache=True)
-def f_stat(c1, c2):
-    """Calculate the F-statistic for two classes.
-
-    Parameters
-    ----------
-    c1 : np.ndarray
-        Distance values for class 1
-    c2 : np.ndarray
-        Distance values for class 2
-
-    Returns
-    -------
-    float
-        F-statistic value
-    """
-    return np.random.random()
->>>>>>> 10004bc5
