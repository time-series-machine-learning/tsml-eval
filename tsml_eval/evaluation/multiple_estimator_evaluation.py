--- conflicted
+++ resolved
@@ -6,17 +6,12 @@
 from datetime import datetime
 
 import numpy as np
-<<<<<<< HEAD
-from aeon.visualisation import plot_critical_difference
-from aeon.visualisation import plot_boxplot_median, plot_pairwise_scatter
-=======
 from aeon.performance_metrics.stats import wilcoxon_test
 from aeon.visualisation import (
     plot_boxplot_median,
     plot_critical_difference,
     plot_pairwise_scatter,
 )
->>>>>>> 2465a774
 from matplotlib import pyplot as plt
 
 from tsml_eval.evaluation.storage import (
@@ -1384,11 +1379,7 @@
                 f"{save_path}/{statistic_name}/figures/scatters/{est1}/", exist_ok=True
             )
 
-<<<<<<< HEAD
-            scatter = plot_pairwise_scatter(scores[:, (i, n)], est1, est2)
-=======
             scatter, _ = plot_pairwise_scatter(scores[:, i], scores[:, n], est1, est2)
->>>>>>> 2465a774
             scatter.savefig(
                 f"{save_path}/{statistic_name}/figures/scatters/{est1}/"
                 f"{eval_name}_{statistic_name.lower()}_scatter_{est1}_{est2}.pdf",
