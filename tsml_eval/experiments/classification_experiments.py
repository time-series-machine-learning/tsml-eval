--- conflicted
+++ resolved
@@ -9,8 +9,6 @@
 
 import os
 
-from tsml_eval.experiments import load_and_run_classification_experiment
-
 os.environ["MKL_NUM_THREADS"] = "1"  # must be done before numpy import!!
 os.environ["NUMEXPR_NUM_THREADS"] = "1"  # must be done before numpy import!!
 os.environ["OMP_NUM_THREADS"] = "1"  # must be done before numpy import!!
@@ -20,6 +18,7 @@
 import numba
 import torch
 
+from tsml_eval.experiments import load_and_run_classification_experiment
 from tsml_eval.experiments.set_classifier import set_classifier
 from tsml_eval.utils.experiments import results_present
 
@@ -78,11 +77,12 @@
         cls_name = "HC2"
         n_jobs = 92
         contract_mins = 0
-<<<<<<< HEAD
-        dataset = "EigenWorms"
+        # HC2 Missing multivariate: EmoPain, FaceDetection, InsectWingbeatEq,
+        # PhonemeSpectra, PenDigits, Tiselac
+        dataset = "EMOPain"
         print(
             f" Local Run of {cls_name} on dataset {dataset} with threading jobs "
-            f"={ n_jobs} and "
+            f"={n_jobs} and "
             f"contract time ={contract_mins}"
         )
         train_fold = False
@@ -98,21 +98,6 @@
             print(
                 f"Local Run of {classifier.__class__.__name__} with {classifier.n_jobs} jobs"
             )
-=======
-        # HC2 Missing multivariate: EmoPain, FaceDetection, InsectWingbeatEq,
-        # PhonemeSpectra, PenDigits, Tiselac
-        dataset = "EMOPain"
-        print(f" Local Run of {cls_name} on dataset {dataset} with threading jobs "
-              f"={n_jobs} and "
-              f"contract time ={contract_mins}")
-        train_fold = False
-        predefined_resample = False
-        for resample in range(0, 30):
-            classifier = set_classifier(cls_name, resample_id=resample, n_jobs=n_jobs,
-                                        contract=contract_mins, train_file=train_fold)
-            print(
-                f"Local Run of {classifier.__class__.__name__} with {classifier.n_jobs} jobs")
->>>>>>> a17b0f22
 
             load_and_run_classification_experiment(
                 overwrite=False,
