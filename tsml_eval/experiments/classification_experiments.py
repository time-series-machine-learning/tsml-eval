# -*- coding: utf-8 -*-
"""Classification Experiments: code for experiments as an alternative to orchestration.

This file is configured for runs of the main method with command line arguments, or for
single debugging runs. Results are written in a standard tsml format.
"""

__author__ = ["TonyBagnall", "MatthewMiddlehurst"]

import os

os.environ["MKL_NUM_THREADS"] = "1"  # must be done before numpy import!!
os.environ["NUMEXPR_NUM_THREADS"] = "1"  # must be done before numpy import!!
os.environ["OMP_NUM_THREADS"] = "1"  # must be done before numpy import!!

import sys

import numba
import torch

from tsml_eval.experiments import load_and_run_classification_experiment
from tsml_eval.experiments.set_classifier import set_classifier
from tsml_eval.utils.experiments import _results_present


def run_experiment(args, overwrite=False):
    """Mechanism for testing classifiers on the UCR data format.

    This mirrors the mechanism used in the Java based tsml. Results generated using the
    method are in the same format as tsml and can be directly compared to the results
    generated in Java.
    """
    numba.set_num_threads(1)
    torch.set_num_threads(1)

    # cluster run (with args), this is fragile
    if args is not None and args.__len__() > 1:
        print("Input args = ", args)
        data_dir = args[1]
        results_dir = args[2]
        classifier_name = args[3]
        dataset = args[4]
        # ADA starts indexing its jobs at 1, so we need to subtract 1
        resample = int(args[5]) - 1

        if len(args) > 6:
            train_fold = args[6].lower() == "true"
        else:
            train_fold = False

        if len(args) > 7:
            predefined_resample = args[7].lower() == "true"
        else:
            predefined_resample = False

        # this is also checked in load_and_run, but doing a quick check here so can
        # print a message and make sure data is not loaded
        if not overwrite and _results_present(
            results_dir, classifier_name, dataset, resample
        ):
            print("Ignoring, results already present")
        else:
            load_and_run_classification_experiment(
                data_dir,
                results_dir,
                dataset,
                set_classifier(
                    classifier_name, random_state=resample, build_train_file=train_fold
                ),
                resample_id=resample,
                classifier_name=classifier_name,
                overwrite=overwrite,
                build_train_file=train_fold,
                predefined_resample=predefined_resample,
            )
<<<<<<< HEAD
    else:  # Local run
#        data_dir = "/home/ajb/Data/"
#        results_dir = "/home/ajb/Results Working Area/ReduxBakeoff/sktime/"
data_dir = "C:/Data/"
results_dir = "C:/Temp/"
cls_name = "InceptionTime"
n_jobs = 1
contract_mins = 0
# HC2 Missing multivariate: EmoPain, FaceDetection, InsectWingbeatEq,
# PhonemeSpectra, PenDigits, Tiselac
dataset = "Chinatown"
print(f" Local Run of {cls_name} on dataset {dataset} with threading jobs "
      f"={n_jobs} and "
      f"contract time ={contract_mins}")
train_fold = False
predefined_resample = False
for resample in range(0, 1):
    classifier = set_classifier(cls_name, resample_id=resample, n_jobs=n_jobs,
                                contract=contract_mins, train_file=train_fold)

    load_and_run_classification_experiment(
        overwrite=False,
        problem_path=data_dir,
        results_path=results_dir,
        cls_name=cls_name,
        classifier=classifier,
        dataset=dataset,
                resample_id=resample,
                build_train=train_fold,
                predefined_resample=predefined_resample,
            )
=======
    # local run (no args)
    else:
        # These are example parameters, change as required for local runs
        # Do not include paths to your local directories here in PRs
        # If threading is required, see the threaded version of this file
        data_dir = "../"
        results_dir = "../"
        classifier_name = "DrCIF"
        dataset = "ItalyPowerDemand"
        resample = 0
        train_fold = False
        predefined_resample = False
        classifier_name = set_classifier(
            classifier_name, random_state=resample, build_train_file=train_fold
        )
        print(f"Local Run of {classifier_name.__class__.__name__}.")

        load_and_run_classification_experiment(
            data_dir,
            results_dir,
            dataset,
            classifier_name,
            resample_id=resample,
            classifier_name=classifier_name,
            overwrite=overwrite,
            build_train_file=train_fold,
            predefined_resample=predefined_resample,
        )
>>>>>>> 7881bcf9


if __name__ == "__main__":
    """
    Example simple usage, with arguments input via script or hard coded for testing.
    """
    run_experiment(sys.argv)<|MERGE_RESOLUTION|>--- conflicted
+++ resolved
@@ -73,48 +73,15 @@
                 build_train_file=train_fold,
                 predefined_resample=predefined_resample,
             )
-<<<<<<< HEAD
-    else:  # Local run
-#        data_dir = "/home/ajb/Data/"
-#        results_dir = "/home/ajb/Results Working Area/ReduxBakeoff/sktime/"
-data_dir = "C:/Data/"
-results_dir = "C:/Temp/"
-cls_name = "InceptionTime"
-n_jobs = 1
-contract_mins = 0
-# HC2 Missing multivariate: EmoPain, FaceDetection, InsectWingbeatEq,
-# PhonemeSpectra, PenDigits, Tiselac
-dataset = "Chinatown"
-print(f" Local Run of {cls_name} on dataset {dataset} with threading jobs "
-      f"={n_jobs} and "
-      f"contract time ={contract_mins}")
-train_fold = False
-predefined_resample = False
-for resample in range(0, 1):
-    classifier = set_classifier(cls_name, resample_id=resample, n_jobs=n_jobs,
-                                contract=contract_mins, train_file=train_fold)
-
-    load_and_run_classification_experiment(
-        overwrite=False,
-        problem_path=data_dir,
-        results_path=results_dir,
-        cls_name=cls_name,
-        classifier=classifier,
-        dataset=dataset,
-                resample_id=resample,
-                build_train=train_fold,
-                predefined_resample=predefined_resample,
-            )
-=======
     # local run (no args)
     else:
         # These are example parameters, change as required for local runs
         # Do not include paths to your local directories here in PRs
         # If threading is required, see the threaded version of this file
-        data_dir = "../"
-        results_dir = "../"
-        classifier_name = "DrCIF"
-        dataset = "ItalyPowerDemand"
+        data_dir = "C:/Data/"
+        results_dir = "C:/Temp/"
+        classifier_name = "InceptionTime"
+        dataset = "Chinatown"
         resample = 0
         train_fold = False
         predefined_resample = False
@@ -134,7 +101,6 @@
             build_train_file=train_fold,
             predefined_resample=predefined_resample,
         )
->>>>>>> 7881bcf9
 
 
 if __name__ == "__main__":
