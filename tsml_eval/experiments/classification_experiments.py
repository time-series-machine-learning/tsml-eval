# -*- coding: utf-8 -*-
"""Classification Experiments: code for experiments as an alternative to orchestration.

This file is configured for runs of the main method with command line arguments, or for
single debugging runs. Results are written in a standard tsml format.
"""

__author__ = ["TonyBagnall", "MatthewMiddlehurst"]

import os
import sys
<<<<<<< HEAD
from pathlib import Path
=======
>>>>>>> 7881bcf9

import numba
import torch

from tsml_eval.experiments import load_and_run_classification_experiment
from tsml_eval.experiments.set_classifier import set_classifier
from tsml_eval.utils.experiments import _results_present

os.environ["MKL_NUM_THREADS"] = "1"  # must be done before numpy import!!
os.environ["NUMEXPR_NUM_THREADS"] = "1"  # must be done before numpy import!!
os.environ["OMP_NUM_THREADS"] = "1"  # must be done before numpy import!!
sys.path.append(str(Path(__file__).parent.parent.parent))


def run_experiment(args, overwrite=False):
    """Mechanism for testing classifiers on the UCR data format.

    This mirrors the mechanism used in the Java based tsml. Results generated using the
    method are in the same format as tsml and can be directly compared to the results
    generated in Java.
    """
    numba.set_num_threads(1)
    torch.set_num_threads(1)

    # cluster run (with args), this is fragile
    if args is not None and args.__len__() > 1:
        print("Input args = ", args)  # noqa
        data_dir = args[1]
        results_dir = args[2]
        classifier_name = args[3]
        dataset = args[4]
        # ADA starts indexing its jobs at 1, so we need to subtract 1
        resample = int(args[5]) - 1

        if len(args) > 6:
            train_fold = args[6].lower() == "true"
        else:
            train_fold = False

        if len(args) > 7:
            predefined_resample = args[7].lower() == "true"
        else:
            predefined_resample = False

        # this is also checked in load_and_run, but doing a quick check here so can
        # print a message and make sure data is not loaded
        if not overwrite and _results_present(
            results_dir, classifier_name, dataset, resample
        ):
            print("Ignoring, results already present")  # noqa
        else:
            load_and_run_classification_experiment(
                data_dir,
                results_dir,
                dataset,
                set_classifier(
                    classifier_name, random_state=resample, build_train_file=train_fold
                ),
                resample_id=resample,
                classifier_name=classifier_name,
                overwrite=overwrite,
                build_train_file=train_fold,
                predefined_resample=predefined_resample,
            )
<<<<<<< HEAD
    else:  # Local run
        data_dir = "C:/Data/"
        results_dir = "C:/Temp/"
        cls_name = "1nn-dtw"
        n_jobs = 1
        contract_mins = 0
        # HC2 Missing multivariate: EmoPain, FaceDetection, InsectWingbeatEq,
        # PhonemeSpectra, PenDigits, Tiselac
        dataset = "Chinatown"
        print(  # noqa
            f" Local Run of {cls_name} on dataset {dataset} with threading jobs "  # noqa
            f"={n_jobs} and contract time ={contract_mins}"  # noqa
        )  # noqa
        train_fold = False
        predefined_resample = False
        for resample in range(0, 30):
            classifier = set_classifier(
                cls_name,
                resample_id=resample,
                n_jobs=n_jobs,
                contract=contract_mins,
                train_file=train_fold,
            )
            print(  # noqa
                f"Local Run of {classifier.__class__.__name__} "  # noqa
                f"with {classifier.n_jobs} jobs"  # noqa
            )  # noqa

            load_and_run_classification_experiment(
                overwrite=False,
                problem_path=data_dir,
                results_path=results_dir,
                cls_name=cls_name,
                classifier=classifier,
                dataset=dataset,
                resample_id=resample,
                build_train=train_fold,
                predefined_resample=predefined_resample,
            )
=======
    # local run (no args)
    else:
        # These are example parameters, change as required for local runs
        # Do not include paths to your local directories here in PRs
        # If threading is required, see the threaded version of this file
        data_dir = "../"
        results_dir = "../"
        classifier_name = "DrCIF"
        dataset = "ItalyPowerDemand"
        resample = 0
        train_fold = False
        predefined_resample = False
        classifier_name = set_classifier(
            classifier_name, random_state=resample, build_train_file=train_fold
        )
        print(f"Local Run of {classifier_name.__class__.__name__}.")

        load_and_run_classification_experiment(
            data_dir,
            results_dir,
            dataset,
            classifier_name,
            resample_id=resample,
            classifier_name=classifier_name,
            overwrite=overwrite,
            build_train_file=train_fold,
            predefined_resample=predefined_resample,
        )
>>>>>>> 7881bcf9


if __name__ == "__main__":
    """
    Example simple usage, with arguments input via script or hard coded for testing.
    """
    run_experiment(sys.argv)<|MERGE_RESOLUTION|>--- conflicted
+++ resolved
@@ -8,11 +8,12 @@
 __author__ = ["TonyBagnall", "MatthewMiddlehurst"]
 
 import os
+
+os.environ["MKL_NUM_THREADS"] = "1"  # must be done before numpy import!!
+os.environ["NUMEXPR_NUM_THREADS"] = "1"  # must be done before numpy import!!
+os.environ["OMP_NUM_THREADS"] = "1"  # must be done before numpy import!!
+
 import sys
-<<<<<<< HEAD
-from pathlib import Path
-=======
->>>>>>> 7881bcf9
 
 import numba
 import torch
@@ -20,11 +21,6 @@
 from tsml_eval.experiments import load_and_run_classification_experiment
 from tsml_eval.experiments.set_classifier import set_classifier
 from tsml_eval.utils.experiments import _results_present
-
-os.environ["MKL_NUM_THREADS"] = "1"  # must be done before numpy import!!
-os.environ["NUMEXPR_NUM_THREADS"] = "1"  # must be done before numpy import!!
-os.environ["OMP_NUM_THREADS"] = "1"  # must be done before numpy import!!
-sys.path.append(str(Path(__file__).parent.parent.parent))
 
 
 def run_experiment(args, overwrite=False):
@@ -39,7 +35,7 @@
 
     # cluster run (with args), this is fragile
     if args is not None and args.__len__() > 1:
-        print("Input args = ", args)  # noqa
+        print("Input args = ", args)
         data_dir = args[1]
         results_dir = args[2]
         classifier_name = args[3]
@@ -62,7 +58,7 @@
         if not overwrite and _results_present(
             results_dir, classifier_name, dataset, resample
         ):
-            print("Ignoring, results already present")  # noqa
+            print("Ignoring, results already present")
         else:
             load_and_run_classification_experiment(
                 data_dir,
@@ -77,56 +73,15 @@
                 build_train_file=train_fold,
                 predefined_resample=predefined_resample,
             )
-<<<<<<< HEAD
-    else:  # Local run
-        data_dir = "C:/Data/"
-        results_dir = "C:/Temp/"
-        cls_name = "1nn-dtw"
-        n_jobs = 1
-        contract_mins = 0
-        # HC2 Missing multivariate: EmoPain, FaceDetection, InsectWingbeatEq,
-        # PhonemeSpectra, PenDigits, Tiselac
-        dataset = "Chinatown"
-        print(  # noqa
-            f" Local Run of {cls_name} on dataset {dataset} with threading jobs "  # noqa
-            f"={n_jobs} and contract time ={contract_mins}"  # noqa
-        )  # noqa
-        train_fold = False
-        predefined_resample = False
-        for resample in range(0, 30):
-            classifier = set_classifier(
-                cls_name,
-                resample_id=resample,
-                n_jobs=n_jobs,
-                contract=contract_mins,
-                train_file=train_fold,
-            )
-            print(  # noqa
-                f"Local Run of {classifier.__class__.__name__} "  # noqa
-                f"with {classifier.n_jobs} jobs"  # noqa
-            )  # noqa
-
-            load_and_run_classification_experiment(
-                overwrite=False,
-                problem_path=data_dir,
-                results_path=results_dir,
-                cls_name=cls_name,
-                classifier=classifier,
-                dataset=dataset,
-                resample_id=resample,
-                build_train=train_fold,
-                predefined_resample=predefined_resample,
-            )
-=======
     # local run (no args)
     else:
         # These are example parameters, change as required for local runs
         # Do not include paths to your local directories here in PRs
         # If threading is required, see the threaded version of this file
-        data_dir = "../"
-        results_dir = "../"
-        classifier_name = "DrCIF"
-        dataset = "ItalyPowerDemand"
+        data_dir = "C:/Data/"
+        results_dir = "C:/Temp/"
+        classifier_name = "1nn-dtw"
+        dataset = "Chinatown"
         resample = 0
         train_fold = False
         predefined_resample = False
@@ -146,7 +101,6 @@
             build_train_file=train_fold,
             predefined_resample=predefined_resample,
         )
->>>>>>> 7881bcf9
 
 
 if __name__ == "__main__":
