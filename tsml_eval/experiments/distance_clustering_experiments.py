# -*- coding: utf-8 -*-
"""Classifier Experiments: code to run experiments as an alternative to orchestration.

This file is configured for runs of the main method with command line arguments, or for
single debugging runs. Results are written in a standard format.
"""

__author__ = ["TonyBagnall"]

import os

os.environ["MKL_NUM_THREADS"] = "1"  # must be done before numpy import!!
os.environ["NUMEXPR_NUM_THREADS"] = "1"  # must be done before numpy import!!
os.environ["OMP_NUM_THREADS"] = "1"  # must be done before numpy import!!

import sys

import numba
import numpy as np
import torch
from sklearn.metrics import davies_bouldin_score
from sktime.benchmarking.experiments import run_clustering_experiment
from sktime.clustering.k_means import TimeSeriesKMeans
from sktime.clustering.k_medoids import TimeSeriesKMedoids
from sktime.datasets import load_from_tsfile as load_ts

<<<<<<< HEAD
from tsml_eval.utils.experiments import _results_present_full_path
=======
sys.path.append(str(Path(__file__).parent.parent.parent))

os.environ["MKL_NUM_THREADS"] = "1"  # must be done before numpy import!!
os.environ["NUMEXPR_NUM_THREADS"] = "1"  # must be done before numpy import!!
os.environ["OMP_NUM_THREADS"] = "1"  # must be done before numpy import!!
import numba  # noqa
>>>>>>> c833aee7


def config_clusterer(clusterer: str, **kwargs):
    """Config clusterer."""
    if clusterer == "kmeans":
        cls = TimeSeriesKMeans(**kwargs)
    elif clusterer == "kmedoids":
        cls = TimeSeriesKMedoids(**kwargs)
    return cls


def tune_window(metric: str, train_X, n_clusters):
    """Tune window."""
    best_w = 0
    best_score = sys.float_info.max
    for w in np.arange(0, 1, 0.05):
        cls = TimeSeriesKMeans(
            metric=metric, distance_params={"window": w}, n_clusters=n_clusters
        )
        cls.fit(train_X)
        preds = cls.predict(train_X)
        clusters = len(np.unique(preds))
        if clusters <= 1:
            score = sys.float_info.max
        else:
            score = davies_bouldin_score(train_X, preds)
        print(" Number of clusters = ", clusters, " score  = ", score)  # noqa
        if score < best_score:
            best_score = score
            best_w = w
    print("best window =", best_w, " with score ", best_score)  # noqa
    return best_w


def _recreate_results(trainX, trainY):
    from sklearn.metrics import adjusted_rand_score

    clst = TimeSeriesKMeans(
        averaging_method="mean",
        metric="dtw",
        distance_params={"window": 0.2},
        n_clusters=len(set(train_Y)),
        random_state=1,
        verbose=True,
    )
    clst.fit(trainX)
    preds = clst.predict(trainY)
    score = adjusted_rand_score(trainY, preds)
    print("Score = ", score)  # noqa


def results_present_full_path(path, dataset, res):
    """Duplicate: check if results are present already."""
    full_path = f"{path}/Predictions/{dataset}/testResample{res}.csv"
    full_path2 = f"{path}/Predictions/{dataset}/trainResample{res}.csv"
    if os.path.exists(full_path) and os.path.exists(full_path2):
        return True
    return False


if __name__ == "__main__":
    """Example simple usage, with args input via script or hard coded for testing."""
    numba.set_num_threads(1)
    torch.set_num_threads(1)

    clusterer = "kmeans"
    chris_config = True  # This is so chris doesn't have to change config each time
    tune_w = False
    normalise = True
    if sys.argv.__len__() > 1:  # cluster run, this is fragile, requires all args atm
        data_dir = sys.argv[1]
        results_dir = sys.argv[2]
        clusterer = sys.argv[3]
        dataset = sys.argv[4]
        # ADA starts indexing its jobs at 1, so we need to subtract 1
        resample = int(sys.argv[5]) - 1
        distance = sys.argv[6]
        if len(sys.argv) > 7:
            train_fold = sys.argv[7].lower() == "true"
        else:
            train_fold = False
        if len(sys.argv) > 8:
            averaging = sys.argv[8]
        else:
            averaging = "mean"
        if len(sys.argv) > 9:
            normalise = sys.argv[9].lower() == "true"
        if len(sys.argv) > 10:
            tune_w = sys.argv[10].lower() == "true"
    else:  # Local run
        print(" Local Run")  # noqa
        dataset = "Chinatown"
        data_dir = "c:/Data/"
        results_dir = "c:/temp/"
        resample = 0
        averaging = "mean"
        train_fold = True
        distance = "dtw"
        normalise = True
        tune_w = True

    if normalise:
        results_dir = results_dir + "normalised/"
    else:
        results_dir = results_dir + "raw/"
    if tune_w:
        results_dir = results_dir + "tune_w/"

    results_dir = results_dir + "/" + clusterer + "/" + averaging + "/"
    if _results_present_full_path(results_dir, dataset, resample):
        print("Ignoring, results already present")  # noqa
    print(  # noqa
        f" Running {dataset} resample {resample} normalised = {normalise} "  # noqa
        f"clustering ={clusterer} distance = {distance} averaging = {averaging} "  # noqa
        f"tune window = {tune_w}"  # noqa
    )  # noqa
    train_X, train_Y = load_ts(
        f"{data_dir}/{dataset}/{dataset}_TRAIN.ts", return_data_type="numpy2d"
    )
    test_X, test_Y = load_ts(
        f"{data_dir}/{dataset}/{dataset}_TEST.ts", return_data_type="numpy2d"
    )
    if normalise:
        from sklearn.preprocessing import StandardScaler

        s = StandardScaler()
        train_X = s.fit_transform(train_X.T)
        train_X = train_X.T
        test_X = s.fit_transform(test_X.T)
        test_X = test_X.T
    w = 1.0
    if tune_w:
        w = tune_window(distance, train_X, len(set(train_Y)))
    else:
        if (
            distance == "wdtw"
            or distance == "dwdtw"
            or distance == "dtw"
            or distance == "wdtw"
        ):
            w = 0.2
    parameters = {
        "window": w,
        "epsilon": 0.05,
        "g": 0.05,
        "c": 1,
        "nu": 0.05,
        "lmbda": 1.0,
        "strategy": "independent",
    }
    average_params = {
        "averaging_distance_metric": distance,
        "medoids_distance_metric": distance,
    }
    if clusterer == "kmeans":
        format_kwargs = {**average_params, **parameters}
        clst = TimeSeriesKMeans(
            averaging_method=averaging,
            average_params=format_kwargs,
            metric=distance,
            distance_params=parameters,
            n_clusters=len(set(train_Y)),
            random_state=resample + 1,
            verbose=True,
        )
    else:
        clst = TimeSeriesKMedoids(
            metric=distance,
            distance_params=parameters,
            n_clusters=len(set(train_Y)),
            random_state=resample + 1,
        )

    run_clustering_experiment(
        train_X,
        clst,
        results_path=results_dir,
        trainY=train_Y,
        testX=test_X,
        testY=test_Y,
        cls_name=distance,
        dataset_name=dataset,
        resample_id=resample,
        overwrite=False,
    )
    print("done")  # noqa<|MERGE_RESOLUTION|>--- conflicted
+++ resolved
@@ -24,16 +24,7 @@
 from sktime.clustering.k_medoids import TimeSeriesKMedoids
 from sktime.datasets import load_from_tsfile as load_ts
 
-<<<<<<< HEAD
 from tsml_eval.utils.experiments import _results_present_full_path
-=======
-sys.path.append(str(Path(__file__).parent.parent.parent))
-
-os.environ["MKL_NUM_THREADS"] = "1"  # must be done before numpy import!!
-os.environ["NUMEXPR_NUM_THREADS"] = "1"  # must be done before numpy import!!
-os.environ["OMP_NUM_THREADS"] = "1"  # must be done before numpy import!!
-import numba  # noqa
->>>>>>> c833aee7
 
 
 def config_clusterer(clusterer: str, **kwargs):
@@ -83,15 +74,6 @@
     preds = clst.predict(trainY)
     score = adjusted_rand_score(trainY, preds)
     print("Score = ", score)  # noqa
-
-
-def results_present_full_path(path, dataset, res):
-    """Duplicate: check if results are present already."""
-    full_path = f"{path}/Predictions/{dataset}/testResample{res}.csv"
-    full_path2 = f"{path}/Predictions/{dataset}/trainResample{res}.csv"
-    if os.path.exists(full_path) and os.path.exists(full_path2):
-        return True
-    return False
 
 
 if __name__ == "__main__":
