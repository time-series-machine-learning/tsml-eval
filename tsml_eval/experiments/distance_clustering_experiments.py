# -*- coding: utf-8 -*-
"""Classifier Experiments: code to run experiments as an alternative to orchestration.

This file is configured for runs of the main method with command line arguments, or for
single debugging runs. Results are written in a standard format.
"""

__author__ = ["TonyBagnall"]

import os

os.environ["MKL_NUM_THREADS"] = "1"  # must be done before numpy import!!
os.environ["NUMEXPR_NUM_THREADS"] = "1"  # must be done before numpy import!!
os.environ["OMP_NUM_THREADS"] = "1"  # must be done before numpy import!!

import sys

import numba
import numpy as np
import torch
from sklearn.metrics import davies_bouldin_score
from sktime.benchmarking.experiments import run_clustering_experiment
from sktime.clustering.k_means import TimeSeriesKMeans
from sktime.clustering.k_medoids import TimeSeriesKMedoids
from sktime.datasets import load_from_tsfile as load_ts

from tsml_eval.utils.experiments import results_present_full_path


def config_clusterer(clusterer: str, **kwargs):
    """Config clusterer."""
    if clusterer == "kmeans":
        cls = TimeSeriesKMeans(**kwargs)
    elif clusterer == "kmedoids":
        cls = TimeSeriesKMedoids(**kwargs)
    return cls


def tune_window(metric: str, train_X, n_clusters):
    """Tune window."""
    best_w = 0
    best_score = 0
    for w in np.arange(0, 1, 0.1):
        cls = TimeSeriesKMeans(
            metric=metric, distance_params={"window": w}, n_clusters=n_clusters
        )
        cls.fit(train_X)
        preds = cls.predict(train_X)
        print(" Preds type = ", type(preds))
        score = davies_bouldin_score(train_X, preds)
        print(score)
        if score > best_score:
            best_score = score
            best_w = w
    print("best window =", best_w, " with score ", best_score)
    return best_w


def _recreate_results(trainX, trainY):
    from sklearn.metrics import adjusted_rand_score

    clst = TimeSeriesKMeans(
        averaging_method="mean",
        metric="dtw",
        distance_params={"window": 0.2},
        n_clusters=len(set(train_Y)),
        random_state=1,
        verbose=True,
    )
    clst.fit(trainX)
    preds = clst.predict(trainY)
    score = adjusted_rand_score(trainY, preds)
    print("Score = ", score)


if __name__ == "__main__":
    """
    Example simple usage, with arguments input via script or hard coded for testing.
    """
    numba.set_num_threads(1)
    torch.set_num_threads(1)

    clusterer = "kmeans"
    chris_config = True  # This is so chris doesn't have to change config each time
    tune = False
    normalise = True
    if sys.argv.__len__() > 1:  # cluster run, this is fragile, requires all args atm
        data_dir = sys.argv[1]
        results_dir = sys.argv[2]
        clusterer = sys.argv[3]
        dataset = sys.argv[4]
        # ADA starts indexing its jobs at 1, so we need to subtract 1
        resample = int(sys.argv[5]) - 1
        distance = sys.argv[6]
        if len(sys.argv) > 7:
            train_fold = sys.argv[7].lower() == "true"
        else:
            train_fold = False
        if len(sys.argv) > 8:
            averaging = sys.argv[8]
        else:
            averaging = "mean"
        if len(sys.argv) > 9:
            normalise = sys.argv[9].lower() == "true"
        else:
            normalise = False
<<<<<<< HEAD
        if averaging == "dba":
            results_dir = results_dir + clusterer + "_dba"
        if results_present(results_dir, clusterer, dataset, resample):
            print("Ignoring, results already present")

    elif chris_config is True:
        path = "C:/Users/chris/Documents/Masters"
        data_dir = os.path.abspath(f"{path}/datasets/Multivariate_ts/")
        results_dir = os.path.abspath(f"{path}/results/")
        dataset = "Handwriting"
        resample = 2
        averaging = "mean"
        train_fold = True
        distance = "dtw"

=======
>>>>>>> 2b67c34e
    else:  # Local run
        print(" Local Run")
        dataset = "Chinatown"
        data_dir = f"c:/Data/"
        results_dir = "c:/temp/"
        resample = 0
        averaging = "mean"
        train_fold = True
        distance = "dtw"
        normalise = True

    if normalise:
        results_dir = results_dir + "normalised/"
    else:
<<<<<<< HEAD
        train_X, train_Y = dataset("train", return_X_y=True)
        test_X, test_Y = dataset("test", return_X_y=True)
    #    train_X = np.concatenate((train_X, test_X), axis=0)
    #    train_Y = np.concatenate((train_Y, test_Y), axis=0)
    #    _recreate_results(train_X, train_Y)
    #    import sys

    from sklearn.preprocessing import StandardScaler

=======
        results_dir = results_dir + "raw/"
    results_dir = results_dir + "/" + clusterer + "/" + distance + "/"
    if results_present_full_path(results_dir, dataset, resample):
        print("Ignoring, results already present")
    print(f" Running {dataset} resample {resample} normalised = {normalise} "
          f"clustering ={clusterer} distance = {distance} averaging = {averaging}")
    train_X, train_Y = load_ts(
        f"{data_dir}/{dataset}/{dataset}_TRAIN.ts", return_data_type="numpy2d"
    )
    test_X, test_Y = load_ts(
        f"{data_dir}/{dataset}/{dataset}_TEST.ts", return_data_type="numpy2d"
    )
>>>>>>> 2b67c34e
    if normalise:
        from sklearn.preprocessing import StandardScaler

        s = StandardScaler()
        train_X = s.fit_transform(train_X.T)
        train_X = train_X.T
        test_X = s.fit_transform(test_X.T)
        test_X = test_X.T
    w = 1.0
    if tune:
        w = tune_window(distance, train_X, len(set(train_Y)))
        name = clusterer + "-" + distance + "-tuned"
    else:
        name = clusterer + "-" + distance
    w = 1.0
    if (
        distance == "wdtw"
        or distance == "dwdtw"
        or distance == "dtw"
        or distance == "wdtw"
    ):
        w = 0.2
    parameters = {
        "window": w,
        "epsilon": 0.05,
        "g": 0.05,
        "c": 1,
        "nu": 0.05,
        "lmbda": 1.0,
        "strategy": "independent",
    }
    average_params = {
        "averaging_distance_metric": distance,
        "medoids_distance_metric": distance,
    }
    if clusterer == "kmeans":
        print("running kmeans")
        format_kwargs = {**average_params, **parameters}
        clst = TimeSeriesKMeans(
            averaging_method=averaging,
            average_params=format_kwargs,
            metric=distance,
            distance_params=parameters,
            n_clusters=len(set(train_Y)),
            random_state=resample + 1,
            verbose=True,
        )
    else:
        clst = TimeSeriesKMedoids(
            metric=distance,
            distance_params=parameters,
            n_clusters=len(set(train_Y)),
            random_state=resample + 1,
        )

    run_clustering_experiment(
        train_X,
        clst,
        results_path=results_dir,
        trainY=train_Y,
        testX=test_X,
        testY=test_Y,
        cls_name=averaging,
        dataset_name=dataset,
        resample_id=resample,
        overwrite=False,
    )
    print("done")<|MERGE_RESOLUTION|>--- conflicted
+++ resolved
@@ -104,24 +104,6 @@
             normalise = sys.argv[9].lower() == "true"
         else:
             normalise = False
-<<<<<<< HEAD
-        if averaging == "dba":
-            results_dir = results_dir + clusterer + "_dba"
-        if results_present(results_dir, clusterer, dataset, resample):
-            print("Ignoring, results already present")
-
-    elif chris_config is True:
-        path = "C:/Users/chris/Documents/Masters"
-        data_dir = os.path.abspath(f"{path}/datasets/Multivariate_ts/")
-        results_dir = os.path.abspath(f"{path}/results/")
-        dataset = "Handwriting"
-        resample = 2
-        averaging = "mean"
-        train_fold = True
-        distance = "dtw"
-
-=======
->>>>>>> 2b67c34e
     else:  # Local run
         print(" Local Run")
         dataset = "Chinatown"
@@ -136,30 +118,20 @@
     if normalise:
         results_dir = results_dir + "normalised/"
     else:
-<<<<<<< HEAD
-        train_X, train_Y = dataset("train", return_X_y=True)
-        test_X, test_Y = dataset("test", return_X_y=True)
-    #    train_X = np.concatenate((train_X, test_X), axis=0)
-    #    train_Y = np.concatenate((train_Y, test_Y), axis=0)
-    #    _recreate_results(train_X, train_Y)
-    #    import sys
-
-    from sklearn.preprocessing import StandardScaler
-
-=======
         results_dir = results_dir + "raw/"
     results_dir = results_dir + "/" + clusterer + "/" + distance + "/"
     if results_present_full_path(results_dir, dataset, resample):
         print("Ignoring, results already present")
-    print(f" Running {dataset} resample {resample} normalised = {normalise} "
-          f"clustering ={clusterer} distance = {distance} averaging = {averaging}")
+    print(
+        f" Running {dataset} resample {resample} normalised = {normalise} "
+        f"clustering ={clusterer} distance = {distance} averaging = {averaging}"
+    )
     train_X, train_Y = load_ts(
         f"{data_dir}/{dataset}/{dataset}_TRAIN.ts", return_data_type="numpy2d"
     )
     test_X, test_Y = load_ts(
         f"{data_dir}/{dataset}/{dataset}_TEST.ts", return_data_type="numpy2d"
     )
->>>>>>> 2b67c34e
     if normalise:
         from sklearn.preprocessing import StandardScaler
 
