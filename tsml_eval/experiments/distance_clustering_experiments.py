--- conflicted
+++ resolved
@@ -123,13 +123,8 @@
     if tune_w:
         results_dir = results_dir + "tune_w/"
 
-<<<<<<< HEAD
-    results_dir = results_dir + "/" + clusterer + "/" + distance + "/"
+    results_dir = results_dir + "/" + clusterer + "/" + averaging + "/"
     if _results_present_full_path(results_dir, dataset, resample):
-=======
-    results_dir = results_dir + "/" + clusterer + "/" + averaging + "/"
-    if results_present_full_path(results_dir, dataset, resample):
->>>>>>> d4f24117
         print("Ignoring, results already present")
     print(
         f" Running {dataset} resample {resample} normalised = {normalise} "
