--- conflicted
+++ resolved
@@ -148,21 +148,13 @@
     if tune_w:
         w = tune_window(distance, train_X, len(set(train_Y)))
     else:
-<<<<<<< HEAD
-        name = clusterer + "-" + distance
-    w = 1.0
-    if (
-        distance == "wdtw"
-        or distance == "dwdtw"
-        or distance == "dtw"
-        or distance == "wdtw"
-    ):
-        w = 0.2
-=======
         if (
-            distance == "wdtw" or distance == "dwdtw" or distance == "dtw" or distance == "wdtw"):
+            distance == "wdtw"
+            or distance == "dwdtw"
+            or distance == "dtw"
+            or distance == "wdtw"
+        ):
             w = 0.2
->>>>>>> a17b0f22
     parameters = {
         "window": w,
         "epsilon": 0.05,
