--- conflicted
+++ resolved
@@ -12,22 +12,17 @@
 from datetime import datetime
 
 import numpy as np
-<<<<<<< HEAD
 import pandas as pd
+from aeon.classification import BaseClassifier
+from aeon.clustering import BaseClusterer
+from aeon.regression.base import BaseRegressor
 from sklearn import preprocessing
+from sklearn.base import BaseEstimator, is_classifier, is_regressor
 from sklearn.metrics import (
     accuracy_score,
     mean_absolute_percentage_error,
     mean_squared_error,
 )
-=======
-from aeon.classification import BaseClassifier
-from aeon.clustering import BaseClusterer
-from aeon.regression.base import BaseRegressor
-from sklearn import preprocessing
-from sklearn.base import BaseEstimator, is_classifier, is_regressor
-from sklearn.metrics import accuracy_score, mean_squared_error
->>>>>>> 1efd1b46
 from sklearn.model_selection import cross_val_predict
 from tsml.base import BaseTimeSeriesEstimator
 from tsml.datasets import load_from_ts_file
@@ -1010,7 +1005,7 @@
     )
 
     if not build_test_file:
-        warnings.warn("All files exist and not overwriting, skipping.")
+        warnings.warn("All files exist and not overwriting, skipping.", stacklevel=1)
         return
 
     train = pd.read_csv(
