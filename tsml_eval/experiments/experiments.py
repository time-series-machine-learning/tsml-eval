"""Functions to perform machine learning/data mining experiments.

Results are saved a standardised format used by tsml.
"""

__author__ = ["TonyBagnall", "MatthewMiddlehurst"]


import os
import time
import warnings
from datetime import datetime

import numpy as np
import pandas as pd
from aeon.classification import BaseClassifier
from aeon.clustering import BaseClusterer
from aeon.forecasting.base import BaseForecaster
from aeon.regression.base import BaseRegressor
from aeon.transformations.collection import TimeSeriesScaler
from sklearn import preprocessing
from sklearn.base import BaseEstimator, is_classifier, is_regressor
from sklearn.metrics import (
    accuracy_score,
    mean_absolute_percentage_error,
    mean_squared_error,
)
from sklearn.model_selection import cross_val_predict
from tsml.base import BaseTimeSeriesEstimator
from tsml.utils.validation import is_clusterer

from tsml_eval.estimators import (
    SklearnToTsmlClassifier,
    SklearnToTsmlClusterer,
    SklearnToTsmlRegressor,
)
<<<<<<< HEAD
from tsml_eval.estimators.transformations.scaler import TimeSeriesScaler
from tsml_eval.evaluation.metrics import clustering_accuracy_score
=======
from tsml_eval.evaluation.metrics import clustering_accuracy
>>>>>>> 70f855cf
from tsml_eval.utils.experiments import (
    load_experiment_data,
    resample_data,
    stratified_resample_data,
    timing_benchmark,
    write_classification_results,
    write_clustering_results,
    write_forecasting_results,
    write_regression_results,
)
from tsml_eval.utils.memory_recorder import record_max_memory

if os.getenv("MEMRECORD_INTERVAL") is not None:
    MEMRECORD_INTERVAL = float(os.getenv("MEMRECORD_INTERVAL"))
else:
    MEMRECORD_INTERVAL = 5.0


def run_classification_experiment(
    X_train,
    y_train,
    X_test,
    y_test,
    classifier,
    results_path,
    row_normalise=False,
    classifier_name=None,
    dataset_name="N/A",
    resample_id=None,
    build_test_file=True,
    build_train_file=False,
    benchmark_time=True,
):
    """Run a classification experiment and save the results to file.

    Function to run a basic classification experiment for a
    <dataset>/<classifier>/<resample> combination and write the results to csv file(s)
    at a given location.

    Parameters
    ----------
    X_train : pd.DataFrame or np.array todo
        The data to train the classifier.
    y_train : np.array
        Training data class labels.
    X_test : pd.DataFrame or np.array
        The data used to test the trained classifier.
    y_test : np.array
        Testing data class labels.
    classifier : BaseClassifier
        Classifier to be used in the experiment.
    results_path : str
        Location of where to write results. Any required directories will be created.
    row_normalise : bool, default=False
        Whether to normalise the data rows (time series) prior to fitting and
        predicting.
    classifier_name : str or None, default=None
        Name of classifier used in writing results. If None, the name is taken from
        the classifier.
    dataset_name : str, default="N/A"
        Name of dataset.
    resample_id : int or None, default=None
        Seed for resampling. If set to 0, the default train/test split from file is
        used. Also used in output file name.
    build_test_file : bool, default=True:
        Whether to generate test files or not. If the classifier can generate its own
        train probabilities, the classifier will be built but no file will be output.
    build_train_file : bool, default=False
        Whether to generate train files or not. If true, it performs a 10-fold
        cross-validation on the train data and saves. If the classifier can produce its
        own estimates, those are used instead.
    benchmark_time : bool, default=True
        Whether to benchmark the hardware used with a simple function and write the
        results. This will typically take ~2 seconds, but is hardware dependent.
    """
    if not build_test_file and not build_train_file:
        raise ValueError(
            "Both test_file and train_file are set to False. "
            "At least one must be written."
        )

    if classifier_name is None:
        classifier_name = type(classifier).__name__

    if isinstance(classifier, BaseClassifier) or (
        isinstance(classifier, BaseTimeSeriesEstimator) and is_classifier(classifier)
    ):
        pass
    elif isinstance(classifier, BaseEstimator) and is_classifier(classifier):
        classifier = SklearnToTsmlClassifier(
            classifier=classifier,
            pad_unequal=True,
            concatenate_channels=True,
            clone_estimator=False,
            random_state=classifier.random_state
            if hasattr(classifier, "random_state")
            else None,
        )
    else:
        raise TypeError("classifier must be a tsml, aeon or sklearn classifier.")

    if row_normalise:
        scaler = TimeSeriesScaler()
        X_train = scaler.fit_transform(X_train)
        X_test = scaler.fit_transform(X_test)

    le = preprocessing.LabelEncoder()
    y_train = le.fit_transform(y_train)
    y_test = le.transform(y_test)

    encoder_dict = {label: i for i, label in enumerate(le.classes_)}
    n_classes = len(np.unique(y_train))

    classifier_train_probs = build_train_file and callable(
        getattr(classifier, "_get_train_probs", None)
    )
    fit_time = -1
    mem_usage = -1
    benchmark = -1

    if benchmark_time:
        benchmark = timing_benchmark(random_state=resample_id)

    first_comment = (
        "PREDICTIONS,Generated by run_classification_experiment on "
        f"{datetime.now().strftime('%m/%d/%Y, %H:%M:%S')}. "
        f"Encoder dictionary: {str(encoder_dict)}"
    )

    second = str(classifier.get_params()).replace("\n", " ").replace("\r", " ")

    if build_test_file or classifier_train_probs:
        mem_usage, fit_time = record_max_memory(
            classifier.fit,
            args=(X_train, y_train),
            interval=MEMRECORD_INTERVAL,
            return_func_time=True,
        )
        fit_time += int(round(getattr(classifier, "_fit_time_milli", 0)))

    if build_test_file:
        start = int(round(time.time() * 1000))
        test_probs = classifier.predict_proba(X_test)
        test_time = (
            int(round(time.time() * 1000))
            - start
            + int(round(getattr(classifier, "_predict_time_milli", 0)))
        )

        test_preds = classifier.classes_[np.argmax(test_probs, axis=1)]
        test_acc = accuracy_score(y_test, test_preds)

        write_classification_results(
            test_preds,
            test_probs,
            y_test,
            classifier_name,
            dataset_name,
            results_path,
            full_path=False,
            split="TEST",
            resample_id=resample_id,
            time_unit="MILLISECONDS",
            first_line_comment=first_comment,
            parameter_info=second,
            accuracy=test_acc,
            fit_time=fit_time,
            predict_time=test_time,
            benchmark_time=benchmark,
            memory_usage=mem_usage,
            n_classes=n_classes,
        )

    if build_train_file:
        start = int(round(time.time() * 1000))
        if classifier_train_probs:  # Normally can only do this if test has been built
            train_probs = classifier._get_train_probs(X_train, y_train)
        else:
            cv_size = 10
            _, counts = np.unique(y_train, return_counts=True)
            min_class = max(2, np.min(counts))
            if min_class < cv_size:
                cv_size = min_class

            train_probs = cross_val_predict(
                classifier, X_train, y=y_train, cv=cv_size, method="predict_proba"
            )
        train_time = int(round(time.time() * 1000)) - start

        train_preds = classifier.classes_[np.argmax(train_probs, axis=1)]
        train_acc = accuracy_score(y_train, train_preds)

        write_classification_results(
            train_preds,
            train_probs,
            y_train,
            classifier_name,
            dataset_name,
            results_path,
            full_path=False,
            split="TRAIN",
            resample_id=resample_id,
            time_unit="MILLISECONDS",
            first_line_comment=first_comment,
            parameter_info=second,
            accuracy=train_acc,
            fit_time=fit_time,
            benchmark_time=benchmark,
            n_classes=n_classes,
            train_estimate_time=train_time,
            fit_and_estimate_time=fit_time + train_time,
        )


def load_and_run_classification_experiment(
    problem_path,
    results_path,
    dataset,
    classifier,
    row_normalise=False,
    classifier_name=None,
    resample_id=0,
    build_train_file=False,
    benchmark_time=True,
    overwrite=False,
    predefined_resample=False,
):
    """Load a dataset and run a classification experiment.

    Function to load a dataset, run a basic classification experiment for a
    <dataset>/<classifier>/<resample> combination, and write the results to csv file(s)
    at a given location.

    Parameters
    ----------
    problem_path : str
        Location of problem files, full path.
    results_path : str
        Location of where to write results. Any required directories will be created.
    dataset : str
        Name of problem. Files must be <problem_path>/<dataset>/<dataset>+"_TRAIN.ts",
        same for "_TEST.ts".
    classifier : BaseClassifier
        Classifier to be used in the experiment.
    row_normalise : bool, default=False
        Whether to normalise the data rows (time series) prior to fitting and
        predicting.
    classifier_name : str or None, default=None
        Name of classifier used in writing results. If None, the name is taken from
        the classifier.
    resample_id : int, default=0
        Seed for resampling. If set to 0, the default train/test split from file is
        used. Also used in output file name.
    build_train_file : bool, default=False
        Whether to generate train files or not. If true, it performs a 10-fold
        cross-validation on the train data and saves. If the classifier can produce its
        own estimates, those are used instead.
    benchmark_time : bool, default=True
        Whether to benchmark the hardware used with a simple function and write the
        results. This will typically take ~2 seconds, but is hardware dependent.
    overwrite : bool, default=False
        If set to False, this will only build results if there is not a result file
        already present. If True, it will overwrite anything already there.
    predefined_resample : bool, default=False
        Read a predefined resample from file instead of performing a resample. If True
        the file format must include the resample_id at the end of the dataset name i.e.
        <problem_path>/<dataset>/<dataset>+<resample_id>+"_TRAIN.ts".
    """
    build_test_file, build_train_file = _check_existing_results(
        results_path,
        classifier_name,
        dataset,
        resample_id,
        overwrite,
        True,
        build_train_file,
    )

    if not build_test_file and not build_train_file:
        warnings.warn("All files exist and not overwriting, skipping.", stacklevel=1)
        return

    X_train, y_train, X_test, y_test, resample = load_experiment_data(
        problem_path, dataset, resample_id, predefined_resample
    )

    if resample:
        X_train, y_train, X_test, y_test = stratified_resample_data(
            X_train, y_train, X_test, y_test, random_state=resample_id
        )

    run_classification_experiment(
        X_train,
        y_train,
        X_test,
        y_test,
        classifier,
        results_path,
        row_normalise=row_normalise,
        classifier_name=classifier_name,
        dataset_name=dataset,
        resample_id=resample_id,
        build_test_file=build_test_file,
        build_train_file=build_train_file,
        benchmark_time=benchmark_time,
    )


def run_regression_experiment(
    X_train,
    y_train,
    X_test,
    y_test,
    regressor,
    results_path,
    row_normalise=False,
    regressor_name=None,
    dataset_name="",
    resample_id=None,
    build_test_file=True,
    build_train_file=False,
    benchmark_time=True,
):
    """Run a regression experiment and save the results to file.

    Function to run a basic regression experiment for a
    <dataset>/<regressor>/<resample> combination and write the results to csv file(s)
    at a given location.

    Parameters
    ----------
    X_train : pd.DataFrame or np.array
        The data to train the regressor.
    y_train : np.array
        Training data labels.
    X_test : pd.DataFrame or np.array
        The data used to test the trained regressor.
    y_test : np.array
        Testing data labels.
    regressor : BaseRegressor
        Regressor to be used in the experiment.
    results_path : str
        Location of where to write results. Any required directories will be created.
    row_normalise : bool, default=False
        Whether to normalise the data rows (time series) prior to fitting and
        predicting.
    regressor_name : str or None, default=None
        Name of regressor used in writing results. If None, the name is taken from
        the regressor.
    dataset_name : str, default="N/A"
        Name of dataset.
    resample_id : int or None, default=None
        Seed for resampling. If set to 0, the default train/test split from file is
        used. Also used in output file name.
    build_test_file : bool, default=True:
        Whether to generate test files or not. If the regressor can generate its own
        train predictions, the classifier will be built but no file will be output.
    build_train_file : bool, default=False
        Whether to generate train files or not. If true, it performs a 10-fold
        cross-validation on the train data and saves. If the regressor can produce its
        own estimates, those are used instead.
    benchmark_time : bool, default=True
        Whether to benchmark the hardware used with a simple function and write the
        results. This will typically take ~2 seconds, but is hardware dependent.
    """
    if not build_test_file and not build_train_file:
        raise ValueError(
            "Both test_file and train_file are set to False. "
            "At least one must be written."
        )

    if regressor_name is None:
        regressor_name = type(regressor).__name__

    if isinstance(regressor, BaseRegressor) or (
        isinstance(regressor, BaseTimeSeriesEstimator) and is_regressor(regressor)
    ):
        pass
    elif isinstance(regressor, BaseEstimator) and is_regressor(regressor):
        regressor = SklearnToTsmlRegressor(
            regressor=regressor,
            pad_unequal=True,
            concatenate_channels=True,
            clone_estimator=False,
            random_state=regressor.random_state
            if hasattr(regressor, "random_state")
            else None,
        )
    else:
        raise TypeError("regressor must be a tsml, aeon or sklearn regressor.")

    if row_normalise:
        scaler = TimeSeriesScaler()
        X_train = scaler.fit_transform(X_train)
        X_test = scaler.fit_transform(X_test)

    regressor_train_preds = build_train_file and callable(
        getattr(regressor, "_get_train_preds", None)
    )
    fit_time = -1
    mem_usage = -1
    benchmark = -1

    if benchmark_time:
        benchmark = timing_benchmark(random_state=resample_id)

    first_comment = (
        "Generated by run_regression_experiment on "
        f"{datetime.now().strftime('%m/%d/%Y, %H:%M:%S')}"
    )

    second = str(regressor.get_params()).replace("\n", " ").replace("\r", " ")

    if build_test_file or regressor_train_preds:
        mem_usage, fit_time = record_max_memory(
            regressor.fit,
            args=(X_train, y_train),
            interval=MEMRECORD_INTERVAL,
            return_func_time=True,
        )
        fit_time += int(round(getattr(regressor, "_fit_time_milli", 0)))

    if build_test_file:
        start = int(round(time.time() * 1000))
        test_preds = regressor.predict(X_test)
        test_time = (int(round(time.time() * 1000)) - start) + int(
            round(getattr(regressor, "_predict_time_milli", 0))
        )

        test_mse = mean_squared_error(y_test, test_preds)

        write_regression_results(
            test_preds,
            y_test,
            regressor_name,
            dataset_name,
            results_path,
            full_path=False,
            split="TEST",
            resample_id=resample_id,
            time_unit="MILLISECONDS",
            first_line_comment=first_comment,
            parameter_info=second,
            mse=test_mse,
            fit_time=fit_time,
            predict_time=test_time,
            benchmark_time=benchmark,
            memory_usage=mem_usage,
        )

    if build_train_file:
        start = int(round(time.time() * 1000))
        if regressor_train_preds:  # Normally can only do this if test has been built
            train_preds = regressor._get_train_preds(X_train, y_train)
        else:
            cv_size = min(10, len(y_train))
            train_preds = cross_val_predict(regressor, X_train, y=y_train, cv=cv_size)
        train_time = int(round(time.time() * 1000)) - start

        train_mse = mean_squared_error(y_train, train_preds)

        write_regression_results(
            train_preds,
            y_train,
            regressor_name,
            dataset_name,
            results_path,
            full_path=False,
            split="TRAIN",
            resample_id=resample_id,
            time_unit="MILLISECONDS",
            first_line_comment=first_comment,
            parameter_info=second,
            mse=train_mse,
            fit_time=fit_time,
            benchmark_time=benchmark,
            train_estimate_time=train_time,
            fit_and_estimate_time=fit_time + train_time,
        )


def load_and_run_regression_experiment(
    problem_path,
    results_path,
    dataset,
    regressor,
    row_normalise=False,
    regressor_name=None,
    resample_id=0,
    build_train_file=False,
    benchmark_time=True,
    overwrite=False,
    predefined_resample=False,
):
    """Load a dataset and run a regression experiment.

    Function to load a dataset, run a basic regression experiment for a
    <dataset>/<regressor>/<resample> combination, and write the results to csv file(s)
    at a given location.

    Parameters
    ----------
    problem_path : str
        Location of problem files, full path.
    results_path : str
        Location of where to write results. Any required directories will be created.
    dataset : str
        Name of problem. Files must be <problem_path>/<dataset>/<dataset>+"_TRAIN.ts",
        same for "_TEST.ts".
    regressor : BaseRegressor
        Regressor to be used in the experiment.
    row_normalise : bool, default=False
        Whether to normalise the data rows (time series) prior to fitting and
        predicting.
    regressor_name : str or None, default=None
        Name of regressor used in writing results. If None, the name is taken from
        the regressor.
    resample_id : int, default=0
        Seed for resampling. If set to 0, the default train/test split from file is
        used. Also used in output file name.
    build_train_file : bool, default=False
        Whether to generate train files or not. If true, it performs a 10-fold
        cross-validation on the train data and saves. If the regressor can produce its
        own estimates, those are used instead.
    benchmark_time : bool, default=True
        Whether to benchmark the hardware used with a simple function and write the
        results. This will typically take ~2 seconds, but is hardware dependent.
    overwrite : bool, default=False
        If set to False, this will only build results if there is not a result file
        already present. If True, it will overwrite anything already there.
    predefined_resample : bool, default=False
        Read a predefined resample from file instead of performing a resample. If True
        the file format must include the resample_id at the end of the dataset name i.e.
        <problem_path>/<dataset>/<dataset>+<resample_id>+"_TRAIN.ts".
    """
    build_test_file, build_train_file = _check_existing_results(
        results_path,
        regressor_name,
        dataset,
        resample_id,
        overwrite,
        True,
        build_train_file,
    )

    if not build_test_file and not build_train_file:
        warnings.warn("All files exist and not overwriting, skipping.", stacklevel=1)
        return

    X_train, y_train, X_test, y_test, resample = load_experiment_data(
        problem_path, dataset, resample_id, predefined_resample
    )

    if resample:
        X_train, y_train, X_test, y_test = resample_data(
            X_train, y_train, X_test, y_test, random_state=resample_id
        )

    # Ensure labels are floats
    y_train = y_train.astype(float)
    y_test = y_test.astype(float)

    run_regression_experiment(
        X_train,
        y_train,
        X_test,
        y_test,
        regressor,
        results_path,
        row_normalise=row_normalise,
        regressor_name=regressor_name,
        dataset_name=dataset,
        resample_id=resample_id,
        build_test_file=build_test_file,
        build_train_file=build_train_file,
        benchmark_time=benchmark_time,
    )


def run_clustering_experiment(
    X_train,
    y_train,
    clusterer,
    results_path,
    X_test=None,
    y_test=None,
    row_normalise=False,
    n_clusters=None,
    clusterer_name=None,
    dataset_name="N/A",
    resample_id=None,
    build_test_file=False,
    build_train_file=True,
    benchmark_time=True,
):
    """Run a clustering experiment and save the results to file.

    Function to run a basic clustering experiment for a
    <dataset>/<clusterer>/<resample> combination and write the results to csv file(s)
    at a given location.

    Parameters
    ----------
    X_train : pd.DataFrame or np.array
        The data to train the clusterer.
    y_train : np.array
        Training data class labels (used for evaluation).
    clusterer : BaseClusterer
        Clusterer to be used in the experiment.
    results_path : str
        Location of where to write results. Any required directories will be created.
    X_test : pd.DataFrame or np.array, default=None
        The data used to test the fitted clusterer.
    y_test : np.array, default=None
        Testing data class labels.
    row_normalise : bool, default=False
        Whether to normalise the data rows (time series) prior to fitting and
        predicting.
    n_clusters : int or None, default=None
        Number of clusters to use if the clusterer has an `n_clusters` parameter.
        If None, the clusterers default is used. If -1, the number of classes in the
        dataset is used.

        This may not work as intended for pipelines currently.
    clusterer_name : str or None, default=None
        Name of clusterer used in writing results. If None, the name is taken from
        the clusterer.
    dataset_name : str, default="N/A"
        Name of dataset.
    resample_id : int or None, default=None
        Seed for resampling. If set to 0, the default train/test split from file is
        used. Also used in output file name.
    build_test_file : bool, default=False:
        Whether to generate test files or not. If True, X_test and y_test must be
        provided.
    build_train_file : bool, default=True
        Whether to generate train files or not. The clusterer is fit using train data
        regardless of input.
    benchmark_time : bool, default=True
        Whether to benchmark the hardware used with a simple function and write the
        results. This will typically take ~2 seconds, but is hardware dependent.
    """
    if not build_test_file and not build_train_file:
        raise ValueError(
            "Both test_file and train_file are set to False. "
            "At least one must be written."
        )

    if clusterer_name is None:
        clusterer_name = type(clusterer).__name__

    if isinstance(clusterer, BaseClusterer) or (
        isinstance(clusterer, BaseTimeSeriesEstimator) and is_clusterer(clusterer)
    ):
        pass
    elif isinstance(clusterer, BaseEstimator) and is_clusterer(clusterer):
        clusterer = SklearnToTsmlClusterer(
            clusterer=clusterer,
            pad_unequal=True,
            concatenate_channels=True,
            clone_estimator=False,
            random_state=clusterer.random_state
            if hasattr(clusterer, "random_state")
            else None,
        )
    else:
        raise TypeError("clusterer must be a tsml, aeon or sklearn clusterer.")

    if build_test_file and (X_test is None or y_test is None):
        raise ValueError("Test data and labels not provided, cannot build test file.")

    if row_normalise:
        scaler = TimeSeriesScaler()
        X_train = scaler.fit_transform(X_train)
        if build_test_file:
            X_test = scaler.fit_transform(X_test)

    le = preprocessing.LabelEncoder()
    y_train = le.fit_transform(y_train)
    if build_test_file:
        y_test = le.transform(y_test)

    encoder_dict = {label: i for i, label in enumerate(le.classes_)}
    n_classes = len(np.unique(y_train))

    benchmark = -1
    if benchmark_time:
        benchmark = timing_benchmark(random_state=resample_id)

    first_comment = (
        "Generated by run_clustering_experiment on "
        f"{datetime.now().strftime('%m/%d/%Y, %H:%M:%S')}. "
        f"Encoder dictionary: {str(encoder_dict)}"
    )

    second = str(clusterer.get_params()).replace("\n", " ").replace("\r", " ")

    if isinstance(n_clusters, int):
        try:
            if n_clusters == -1:
                n_clusters = n_classes

            if isinstance(clusterer, SklearnToTsmlClusterer):
                clusterer.set_params(clusterer__n_clusters=n_clusters)
            else:
                clusterer.set_params(n_clusters=n_clusters)
        except ValueError:
            warnings.warn(
                f"{clusterer_name} does not have a n_clusters parameter, "
                "so it cannot be set.",
                stacklevel=1,
            )
            n_clusters = None
    elif n_clusters is not None:
        raise ValueError("n_clusters must be an int or None.")

    mem_usage, fit_time = record_max_memory(
        clusterer.fit,
        args=(X_train,),
        interval=MEMRECORD_INTERVAL,
        return_func_time=True,
    )
    fit_time += int(round(getattr(clusterer, "_fit_time_milli", 0)))

    start = int(round(time.time() * 1000))
    if callable(getattr(clusterer, "predict_proba", None)):
        train_probs = clusterer.predict_proba(X_train)
        train_preds = np.argmax(train_probs, axis=1)
    else:
        train_preds = (
            clusterer.labels_
            if hasattr(clusterer, "labels_")
            else clusterer.predict(X_train)
        )
<<<<<<< HEAD
        train_probs = np.zeros((len(train_preds), len(np.unique(train_preds))))
        train_probs[np.arange(len(train_preds)), train_preds] = 1
=======
        train_probs = np.zeros(
            (
                len(train_preds),
                n_clusters if n_clusters is not None else len(np.unique(train_preds)),
            )
        )
        train_probs[:, train_preds] = 1
>>>>>>> 70f855cf
    train_time = int(round(time.time() * 1000)) - start

    if build_train_file:
        train_acc = clustering_accuracy_score(y_train, train_preds)

        write_clustering_results(
            train_preds,
            train_probs,
            y_train,
            clusterer_name,
            dataset_name,
            results_path,
            full_path=False,
            split="TRAIN",
            resample_id=resample_id,
            time_unit="MILLISECONDS",
            first_line_comment=first_comment,
            parameter_info=second,
            clustering_accuracy=train_acc,
            fit_time=fit_time,
            predict_time=train_time,
            benchmark_time=benchmark,
            memory_usage=mem_usage,
            n_classes=n_classes,
            n_clusters=len(train_probs[0]),
        )

    if build_test_file:
        start = int(round(time.time() * 1000))
        if callable(getattr(clusterer, "predict_proba", None)):
            test_probs = clusterer.predict_proba(X_test)
            test_preds = np.argmax(test_probs, axis=1)
        else:
            test_preds = clusterer.predict(X_test)
<<<<<<< HEAD
            test_probs = np.zeros((len(test_preds), len(np.unique(train_preds))))
            test_probs[np.arange(len(test_preds)), test_preds] = 1
        test_time = (
            int(round(time.time() * 1000))
            - start
            + int(round(getattr(clusterer, "_predict_time_milli", 0)))
        )
=======
            test_probs = np.zeros(
                (
                    len(test_preds),
                    n_clusters
                    if n_clusters is not None
                    else len(np.unique(train_preds)),
                )
            )
            test_probs[:, test_preds] = 1
        test_time = int(round(time.time() * 1000)) - start
>>>>>>> 70f855cf

        test_acc = clustering_accuracy_score(y_test, test_preds)

        write_clustering_results(
            test_preds,
            test_probs,
            y_test,
            clusterer_name,
            dataset_name,
            results_path,
            full_path=False,
            split="TEST",
            resample_id=resample_id,
            time_unit="MILLISECONDS",
            first_line_comment=first_comment,
            parameter_info=second,
            clustering_accuracy=test_acc,
            fit_time=fit_time,
            predict_time=test_time,
            benchmark_time=benchmark,
            memory_usage=mem_usage,
            n_classes=n_classes,
            n_clusters=len(test_probs[0]),
        )


def load_and_run_clustering_experiment(
    problem_path,
    results_path,
    dataset,
    clusterer,
    row_normalise=False,
    n_clusters=None,
    clusterer_name=None,
    resample_id=0,
    build_test_file=False,
    benchmark_time=True,
    overwrite=False,
    predefined_resample=False,
    combine_train_test_split=False,
):
    """Load a dataset and run a clustering experiment.

    Function to load a dataset, run a basic clustering experiment for a
    <dataset>/<clusterer>/<resample> combination, and write the results to csv file(s)
    at a given location.

    Parameters
    ----------
    problem_path : str
        Location of problem files, full path.
    results_path : str
        Location of where to write results. Any required directories will be created.
    dataset : str
        Name of problem. Files must be <problem_path>/<dataset>/<dataset>+"_TRAIN.ts",
        same for "_TEST.ts".
    clusterer : BaseClusterer
        Clusterer to be used in the experiment.
    row_normalise : bool, default=False
        Whether to normalise the data rows (time series) prior to fitting and
        predicting.
    n_clusters : int or None, default=None
        Number of clusters to use if the clusterer has an `n_clusters` parameter.
        If None, the clusterers default is used. If -1, the number of classes in the
        dataset is used.
    clusterer_name : str or None, default=None
        Name of clusterer used in writing results. If None, the name is taken from
        the clusterer.
    resample_id : int, default=0
        Seed for resampling. If set to 0, the default train/test split from file is
        used. Also used in output file name.
    build_test_file : bool, default=False
        Whether to generate test files or not. If true, the clusterer will assign
        clusters to the loaded test data.
    benchmark_time : bool, default=True
        Whether to benchmark the hardware used with a simple function and write the
        results. This will typically take ~2 seconds, but is hardware dependent.
    overwrite : bool, default=False
        If set to False, this will only build results if there is not a result file
        already present. If True, it will overwrite anything already there.
    predefined_resample : bool, default=False
        Read a predefined resample from file instead of performing a resample. If True
        the file format must include the resample_id at the end of the dataset name i.e.
        <problem_path>/<dataset>/<dataset>+<resample_id>+"_TRAIN.ts".
    combine_train_test_split: bool, default=False
        Whether the train/test split should be combined. If True then
        the train/test split is combined into a single train set. If False then the
        train/test split is used as normal.
    """
    if combine_train_test_split:
        build_test_file = False

    build_test_file, build_train_file = _check_existing_results(
        results_path,
        clusterer_name,
        dataset,
        resample_id,
        overwrite,
        build_test_file,
        True,
    )

    if not build_test_file and not build_train_file:
        warnings.warn("All files exist and not overwriting, skipping.", stacklevel=1)
        return

    X_train, y_train, X_test, y_test, resample = load_experiment_data(
        problem_path, dataset, resample_id, predefined_resample
    )

    if resample:
        X_train, y_train, X_test, y_test = stratified_resample_data(
            X_train, y_train, X_test, y_test, random_state=resample_id
        )

    if combine_train_test_split:
        y_train = np.concatenate((y_train, y_test), axis=None)
        X_train = (
            np.concatenate([X_train, X_test], axis=0)
            if isinstance(X_train, np.ndarray)
            else X_train + X_test
        )
        X_test = None
        y_test = None

    run_clustering_experiment(
        X_train,
        y_train,
        clusterer,
        results_path,
        X_test=X_test,
        y_test=y_test,
        row_normalise=row_normalise,
        n_clusters=n_clusters,
        clusterer_name=clusterer_name,
        dataset_name=dataset,
        resample_id=resample_id,
        build_train_file=build_train_file,
        build_test_file=build_test_file,
        benchmark_time=benchmark_time,
    )


def run_forecasting_experiment(
    train,
    test,
    forecaster,
    results_path,
    forecaster_name=None,
    dataset_name="N/A",
    random_seed=None,
    benchmark_time=True,
):
    """Run a forecasting experiment and save the results to file.

    Function to run a basic forecasting experiment for a
    <dataset>/<forecaster>/<resample> combination and write the results to csv file(s)
    at a given location.

    Parameters
    ----------
    train : pd.DataFrame or np.array
        The series used to train the forecaster.
    test : pd.DataFrame or np.array
        The series used to test the trained forecaster.
    forecaster : BaseForecaster
        Regressor to be used in the experiment.
    results_path : str
        Location of where to write results. Any required directories will be created.
    forecaster_name : str or None, default=None
        Name of forecaster used in writing results. If None, the name is taken from
        the forecaster.
    dataset_name : str, default="N/A"
        Name of dataset.
    random_seed : int or None, default=None
        Indicates what random seed was used as a random_state for the forecaster. Only
        used for the results file name.
    benchmark_time : bool, default=True
        Whether to benchmark the hardware used with a simple function and write the
        results. This will typically take ~2 seconds, but is hardware dependent.
    """
    if not isinstance(forecaster, BaseForecaster):
        raise TypeError("forecaster must be an aeon forecaster.")

    if forecaster_name is None:
        forecaster_name = type(forecaster).__name__

    benchmark = -1
    if benchmark_time:
        benchmark = timing_benchmark(random_state=random_seed)

    first_comment = (
        "Generated by run_forecasting_experiment on "
        f"{datetime.now().strftime('%m/%d/%Y, %H:%M:%S')}"
    )

    second = str(forecaster.get_params()).replace("\n", " ").replace("\r", " ")

    mem_usage, fit_time = record_max_memory(
        forecaster.fit,
        args=(train,),
        interval=MEMRECORD_INTERVAL,
        return_func_time=True,
    )
    fit_time += int(round(getattr(forecaster, "_fit_time_milli", 0)))

    start = int(round(time.time() * 1000))
    test_preds = forecaster.predict(np.arange(1, len(test) + 1))
    test_time = (
        int(round(time.time() * 1000))
        - start
        + int(round(getattr(forecaster, "_predict_time_milli", 0)))
    )
    test_preds = test_preds.flatten()

    test_mape = mean_absolute_percentage_error(test, test_preds)

    write_forecasting_results(
        test_preds,
        test,
        forecaster_name,
        dataset_name,
        results_path,
        full_path=False,
        split="TEST",
        random_seed=random_seed,
        time_unit="MILLISECONDS",
        first_line_comment=first_comment,
        parameter_info=second,
        mape=test_mape,
        fit_time=fit_time,
        predict_time=test_time,
        benchmark_time=benchmark,
        memory_usage=mem_usage,
    )


def load_and_run_forecasting_experiment(
    problem_path,
    results_path,
    dataset,
    forecaster,
    forecaster_name=None,
    random_seed=None,
    benchmark_time=True,
    overwrite=False,
):
    """Load a dataset and run a regression experiment.

    Function to load a dataset, run a basic regression experiment for a
    <dataset>/<regressor/<resample> combination, and write the results to csv file(s)
    at a given location.

    Parameters
    ----------
    problem_path : str
        Location of problem files, full path.
    results_path : str
        Location of where to write results. Any required directories will be created.
    dataset : str
        Name of problem. Files must be <problem_path>/<dataset>/<dataset>+"_TRAIN.csv",
        same for "_TEST.csv".
    forecaster : BaseForecaster
        Regressor to be used in the experiment.
    forecaster_name : str or None, default=None
        Name of forecaster used in writing results. If None, the name is taken from
        the forecaster.
    random_seed : int or None, default=None
        Indicates what random seed was used as a random_state for the forecaster. Only
        used for the results file name.
    benchmark_time : bool, default=True
        Whether to benchmark the hardware used with a simple function and write the
        results. This will typically take ~2 seconds, but is hardware dependent.
    overwrite : bool, default=False
        If set to False, this will only build results if there is not a result file
        already present. If True, it will overwrite anything already there.
    """
    build_test_file, _ = _check_existing_results(
        results_path,
        forecaster_name,
        dataset,
        random_seed,
        overwrite,
        True,
        False,
    )

    if not build_test_file:
        warnings.warn("All files exist and not overwriting, skipping.", stacklevel=1)
        return

    train = pd.read_csv(
        f"{problem_path}/{dataset}/{dataset}_TRAIN.csv", index_col=0
    ).squeeze("columns")
    train = train.astype(float).to_numpy()
    test = pd.read_csv(
        f"{problem_path}/{dataset}/{dataset}_TEST.csv", index_col=0
    ).squeeze("columns")
    test = test.astype(float).to_numpy()

    run_forecasting_experiment(
        train,
        test,
        forecaster,
        results_path,
        forecaster_name=forecaster_name,
        dataset_name=dataset,
        random_seed=random_seed,
        benchmark_time=benchmark_time,
    )


def _check_existing_results(
    results_path,
    estimator_name,
    dataset,
    resample_id,
    overwrite,
    build_test_file,
    build_train_file,
):
    if not overwrite:
        resample_str = "Result" if resample_id is None else f"Resample{resample_id}"

        if build_test_file:
            full_path = (
                f"{results_path}/{estimator_name}/Predictions/{dataset}/"
                f"/test{resample_str}.csv"
            )

            if os.path.exists(full_path):
                build_test_file = False

        if build_train_file:
            full_path = (
                f"{results_path}/{estimator_name}/Predictions/{dataset}/"
                f"/train{resample_str}.csv"
            )

            if os.path.exists(full_path):
                build_train_file = False

    return build_test_file, build_train_file<|MERGE_RESOLUTION|>--- conflicted
+++ resolved
@@ -34,12 +34,7 @@
     SklearnToTsmlClusterer,
     SklearnToTsmlRegressor,
 )
-<<<<<<< HEAD
-from tsml_eval.estimators.transformations.scaler import TimeSeriesScaler
 from tsml_eval.evaluation.metrics import clustering_accuracy_score
-=======
-from tsml_eval.evaluation.metrics import clustering_accuracy
->>>>>>> 70f855cf
 from tsml_eval.utils.experiments import (
     load_experiment_data,
     resample_data,
@@ -774,10 +769,6 @@
             if hasattr(clusterer, "labels_")
             else clusterer.predict(X_train)
         )
-<<<<<<< HEAD
-        train_probs = np.zeros((len(train_preds), len(np.unique(train_preds))))
-        train_probs[np.arange(len(train_preds)), train_preds] = 1
-=======
         train_probs = np.zeros(
             (
                 len(train_preds),
@@ -785,7 +776,6 @@
             )
         )
         train_probs[:, train_preds] = 1
->>>>>>> 70f855cf
     train_time = int(round(time.time() * 1000)) - start
 
     if build_train_file:
@@ -820,15 +810,6 @@
             test_preds = np.argmax(test_probs, axis=1)
         else:
             test_preds = clusterer.predict(X_test)
-<<<<<<< HEAD
-            test_probs = np.zeros((len(test_preds), len(np.unique(train_preds))))
-            test_probs[np.arange(len(test_preds)), test_preds] = 1
-        test_time = (
-            int(round(time.time() * 1000))
-            - start
-            + int(round(getattr(clusterer, "_predict_time_milli", 0)))
-        )
-=======
             test_probs = np.zeros(
                 (
                     len(test_preds),
@@ -838,8 +819,11 @@
                 )
             )
             test_probs[:, test_preds] = 1
-        test_time = int(round(time.time() * 1000)) - start
->>>>>>> 70f855cf
+        test_time = (
+            int(round(time.time() * 1000))
+            - start
+            + int(round(getattr(clusterer, "_predict_time_milli", 0)))
+        )
 
         test_acc = clustering_accuracy_score(y_test, test_preds)
 
