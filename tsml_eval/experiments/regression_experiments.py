--- conflicted
+++ resolved
@@ -78,17 +78,10 @@
         # These are example parameters, change as required for local runs
         # Do not include paths to your local directories here in PRs
         # If threading is required, see the threaded version of this file
-<<<<<<< HEAD
-        data_dir = "../../../../ajb/Data/"
-        results_dir = "../"
-        regressor_name = "hydra"
-        dataset = "AppliancesEnergy"
-=======
         data_dir = "../"
         results_dir = "../"
         regressor_name = "LR"
         dataset = "Covid3Month"
->>>>>>> 7f2fef0f
         resample = 0
         train_fold = False
         predefined_resample = False
