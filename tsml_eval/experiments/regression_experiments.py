--- conflicted
+++ resolved
@@ -37,11 +37,7 @@
 
         torch.set_num_threads(1)
 
-<<<<<<< HEAD
-    # if multiple GPUs are available, assign the one with lease usage to the process
-=======
     # if multiple GPUs are available, assign the one with the least usage to the process
->>>>>>> 1efd1b46
     if os.environ.get("CUDA_VISIBLE_DEVICES") is None:
         try:
             gpu = assign_gpu()
@@ -82,18 +78,11 @@
                     checkpoint=args.checkpoint,
                     **args.kwargs,
                 ),
-<<<<<<< HEAD
-                resample_id=args.resample_id,
-                regressor_name=args.estimator_name,
-                overwrite=args.overwrite,
-                build_train_file=args.train_fold,
-=======
                 row_normalise=args.row_normalise,
                 regressor_name=args.estimator_name,
                 resample_id=args.resample_id,
                 build_train_file=args.train_fold,
                 overwrite=args.overwrite,
->>>>>>> 1efd1b46
                 predefined_resample=args.predefined_resample,
             )
     # local run (no args)
@@ -105,20 +94,12 @@
         results_path = "../"
         estimator_name = "LR"
         dataset_name = "Covid3Month"
-<<<<<<< HEAD
-        resample_id = 0
-        overwrite = False
-        predefined_resample = False
-        train_fold = False
-        fit_contract = None
-=======
         row_normalise = False
         resample_id = 0
         train_fold = False
         overwrite = False
         predefined_resample = False
         fit_contract = 0
->>>>>>> 1efd1b46
         checkpoint = None
         kwargs = {}
 
@@ -138,15 +119,9 @@
             results_path,
             dataset_name,
             regressor,
-<<<<<<< HEAD
-            resample_id=resample_id,
-            regressor_name=estimator_name,
-            overwrite=overwrite,
-=======
             row_normalise=row_normalise,
             regressor_name=estimator_name,
             resample_id=resample_id,
->>>>>>> 1efd1b46
             build_train_file=train_fold,
             overwrite=overwrite,
             predefined_resample=predefined_resample,
