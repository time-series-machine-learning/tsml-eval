"""Set classifier function."""

__author__ = ["TonyBagnall", "MatthewMiddlehurst"]

from tsml_eval.utils.functions import str_in_nested_list

convolution_based_classifiers = [
    ["RocketClassifier", "rocket"],
    ["minirocket", "mini-rocket"],
    ["multirocket", "multi-rocket"],
    ["arsenalclassifier", "Arsenal"],
    ["miniarsenal", "mini-arsenal"],
    ["multiarsenal", "multi-arsenal"],
    "HYDRA",
    ["HydraMultiRocket", "hydra-multirocket"],
]
deep_learning_classifiers = [
    ["CNNClassifier", "cnn"],
    ["FCNClassifier", "fcnn"],
    ["MLPClassifier", "mlp"],
    ["TapNetClassifier", "tapnet"],
    ["ResNetClassifier", "resnet"],
    ["IndividualInceptionClassifier", "singleinception"],
    ["InceptionTimeClassifier", "inceptiontime"],
]
dictionary_based_classifiers = [
    ["BOSSEnsemble", "boss"],
    "IndividualBOSS",
    ["ContractableBOSS", "cboss"],
    ["TemporalDictionaryEnsemble", "tde"],
    "IndividualTDE",
    "WEASEL",
    "weasel-logistic",
    "MUSE",
    "muse-logistic",
    ["WEASEL_V2", "weaseldilation", "weasel-dilation", "weasel-d"],
    ["MUSEDilation", "muse-dilation", "muse-d"],
]
distance_based_classifiers = [
    ["KNeighborsTimeSeriesClassifier", "dtw", "1nn-dtw"],
    ["ed", "1nn-euclidean", "1nn-ed"],
    ["msm", "1nn-msm"],
    ["twe", "1nn-twe"],
    "1nn-dtw-cv",
    ["ElasticEnsemble", "ee"],
    "ShapeDTW",
    ["MatrixProfileClassifier", "matrixprofile"],
]
feature_based_classifiers = [
    "summary-500",
    ["SummaryClassifier", "summary"],
    "catch22-500",
    ["Catch22Classifier", "catch22"],
    ["FreshPRINCEClassifier", "freshprince"],
    "tsfresh-nofs",
    ["TSFreshClassifier", "tsfresh"],
    ["SignatureClassifier", "signatures"],
]
hybrid_classifiers = [
    ["HIVECOTEV1", "hc1"],
    ["HIVECOTEV2", "hc2"],
    ["TsChief", "ts-chief"],
]
interval_based_classifiers = [
    "rstsf-500",
    ["RSTSFClassifier", "rstsf", "r-stsf"],
    "rise-500",
    ["RandomIntervalSpectralEnsemble", "rise"],
    "tsf-500",
    ["TimeSeriesForestClassifier", "tsf"],
    "cif-500",
    ["CanonicalIntervalForest", "cif"],
    "stsf-500",
    ["SupervisedTimeSeriesForest", "stsf"],
    "drcif-500",
    "DrCIF",
    "summary-intervals",
    ["randomintervals-rf", "catch22-intervals-rf"],
    ["RandomIntervalClassifier", "randomintervals", "catch22-intervals"],
]
other_classifiers = [
    ["DummyClassifier", "dummy", "dummyclassifier-aeon"],
    "dummyclassifier-tsml",
    "dummyclassifier-sklearn",
]
shapelet_based_classifiers = [
    "stc-2hour",
    ["ShapeletTransformClassifier", "stc"],
    "RDST",
    ["RDSTEnsemble", "rdst-ensemble"],
    ["RandomShapeletForestClassifier", "randomshapeletforest", "rsf"],
    ["MrSQMClassifier", "mrsqm"],
]
vector_classifiers = [
    ["RotationForestClassifier", "rotationforest", "rotf"],
]


def set_classifier(
    classifier_name,
    random_state=None,
    n_jobs=1,
    build_train_file=False,
    fit_contract=0,
    checkpoint=None,
    **kwargs,
):
    """Return a classifier matching a given input name.

    Basic way of creating a classifier to build using the default or alternative
    settings. This set up is to help with batch jobs for multiple problems and to
    facilitate easy reproducibility for use with run_classification_experiment.

    Generally, inputting a classifier class name will return said classifier with
    default settings.

    Parameters
    ----------
    classifier_name : str
        String indicating which classifier to be returned.
    random_state : int, RandomState instance or None, default=None
        Random seed or RandomState object to be used in the classifier if available.
    build_train_file : bool, default=False
        Whether a train data results file is being produced. If True, classifier
        specific parameters for generating train results will be toggled if available.
    n_jobs: int, default=1
        The number of jobs to run in parallel for both classifier ``fit`` and
        ``predict`` if available. `-1` means using all processors.
    fit_contract: int, default=0
        Contract time in minutes for classifier ``fit`` if available.

    Return
    ------
    classifier : A BaseClassifier.
        The classifier matching the input classifier name.
    """
    c = classifier_name.casefold()

    if str_in_nested_list(convolution_based_classifiers, c):
        return _set_classifier_convolution_based(
            c, random_state, n_jobs, build_train_file, fit_contract, checkpoint, kwargs
        )
    elif str_in_nested_list(deep_learning_classifiers, c):
        return _set_classifier_deep_learning(
            c, random_state, n_jobs, build_train_file, fit_contract, checkpoint, kwargs
        )
    elif str_in_nested_list(dictionary_based_classifiers, c):
        return _set_classifier_dictionary_based(
            c, random_state, n_jobs, build_train_file, fit_contract, checkpoint, kwargs
        )
    elif str_in_nested_list(distance_based_classifiers, c):
        return _set_classifier_distance_based(
            c, random_state, n_jobs, build_train_file, fit_contract, checkpoint, kwargs
        )
    elif str_in_nested_list(feature_based_classifiers, c):
        return _set_classifier_feature_based(
            c, random_state, n_jobs, build_train_file, fit_contract, checkpoint, kwargs
        )
    elif str_in_nested_list(hybrid_classifiers, c):
        return _set_classifier_hybrid(
            c, random_state, n_jobs, build_train_file, fit_contract, checkpoint, kwargs
        )
    elif str_in_nested_list(interval_based_classifiers, c):
        return _set_classifier_interval_based(
            c, random_state, n_jobs, build_train_file, fit_contract, checkpoint, kwargs
        )
    elif str_in_nested_list(other_classifiers, c):
        return _set_classifier_other(
            c, random_state, n_jobs, build_train_file, fit_contract, checkpoint, kwargs
        )
    elif str_in_nested_list(shapelet_based_classifiers, c):
        return _set_classifier_shapelet_based(
            c, random_state, n_jobs, build_train_file, fit_contract, checkpoint, kwargs
        )
    elif str_in_nested_list(vector_classifiers, c):
        return _set_classifier_vector(
            c, random_state, n_jobs, build_train_file, fit_contract, checkpoint, kwargs
        )
    else:
        raise ValueError(f"UNKNOWN CLASSIFIER {c} in set_classifier")


def _set_classifier_convolution_based(
    c, random_state, n_jobs, build_train_file, fit_contract, checkpoint, kwargs
):
    if c == "rocketclassifier" or c == "rocket":
        from aeon.classification.convolution_based import RocketClassifier

        return RocketClassifier(random_state=random_state, n_jobs=n_jobs, **kwargs)
    elif c == "minirocket" or c == "mini-rocket":
        from aeon.classification.convolution_based import RocketClassifier

        return RocketClassifier(
            rocket_transform="minirocket",
            random_state=random_state,
            n_jobs=n_jobs,
            **kwargs,
        )
    elif c == "multirocket" or c == "multi-rocket":
        from aeon.classification.convolution_based import RocketClassifier

        return RocketClassifier(
            rocket_transform="multirocket",
            random_state=random_state,
            n_jobs=n_jobs,
            **kwargs,
        )
    elif c == "arsenalclassifier" or c == "arsenal":
        from aeon.classification.convolution_based import Arsenal

        return Arsenal(
            random_state=random_state,
            n_jobs=n_jobs,
            save_transformed_data=build_train_file,
            time_limit_in_minutes=fit_contract,
            **kwargs,
        )
    elif c == "miniarsenal" or c == "mini-arsenal":
        from aeon.classification.convolution_based import Arsenal

        return Arsenal(
            rocket_transform="minirocket",
            random_state=random_state,
            n_jobs=n_jobs,
            save_transformed_data=build_train_file,
            time_limit_in_minutes=fit_contract,
            **kwargs,
        )
    elif c == "multiarsenal" or c == "multi-arsenal":
        from aeon.classification.convolution_based import Arsenal

        return Arsenal(
            rocket_transform="multirocket",
            random_state=random_state,
            n_jobs=n_jobs,
            save_transformed_data=build_train_file,
            time_limit_in_minutes=fit_contract,
            **kwargs,
        )
    elif c == "hydra":
        from tsml_eval.estimators.classification.convolution_based.hydra import HYDRA

        return HYDRA(random_state=random_state, n_jobs=n_jobs, **kwargs)
    elif c == "hydramultirocket" or c == "hydra-multirocket":
        from tsml_eval.estimators.classification.convolution_based.hydra import (
            HydraMultiRocket,
        )

        return HydraMultiRocket(random_state=random_state, n_jobs=n_jobs, **kwargs)


def _set_classifier_deep_learning(
    c, random_state, n_jobs, build_train_file, fit_contract, checkpoint, kwargs
):
    if c == "cnnclassifier" or c == "cnn":
        from aeon.classification.deep_learning import CNNClassifier

        return CNNClassifier(random_state=random_state, **kwargs)
    elif c == "fcnclassifier" or c == "fcnn":
        from aeon.classification.deep_learning.fcn import FCNClassifier

        return FCNClassifier(random_state=random_state, **kwargs)
    elif c == "mlpclassifier" or c == "mlp":
        from aeon.classification.deep_learning.mlp import MLPClassifier

        return MLPClassifier(random_state=random_state, **kwargs)
    elif c == "tapnetclassifier" or c == "tapnet":
        from aeon.classification.deep_learning.tapnet import TapNetClassifier

        return TapNetClassifier(random_state=random_state, **kwargs)
    elif c == "resnetclassifier" or c == "resnet":
        from aeon.classification.deep_learning.resnet import ResNetClassifier

        return ResNetClassifier(random_state=random_state, **kwargs)
    elif c == "individualinceptionclassifier" or c == "singleinception":
        from aeon.classification.deep_learning.inception_time import (
            IndividualInceptionClassifier,
        )

        return IndividualInceptionClassifier(random_state=random_state, **kwargs)
    elif c == "inceptiontimeclassifier" or c == "inceptiontime":
        from aeon.classification.deep_learning.inception_time import (
            InceptionTimeClassifier,
        )

        return InceptionTimeClassifier(random_state=random_state, **kwargs)


def _set_classifier_dictionary_based(
    c, random_state, n_jobs, build_train_file, fit_contract, checkpoint, kwargs
):
    if c == "bossensemble" or c == "boss":
        from aeon.classification.dictionary_based import BOSSEnsemble

        return BOSSEnsemble(
            random_state=random_state,
            n_jobs=n_jobs,
            save_train_predictions=build_train_file,
            **kwargs,
        )
    elif c == "individualboss":
        from aeon.classification.dictionary_based import IndividualBOSS

        return IndividualBOSS(
            random_state=random_state,
            n_jobs=n_jobs,
            **kwargs,
        )
    elif c == "contractableboss" or c == "cboss":
        from aeon.classification.dictionary_based import ContractableBOSS

        return ContractableBOSS(
            random_state=random_state,
            n_jobs=n_jobs,
            save_train_predictions=build_train_file,
            time_limit_in_minutes=fit_contract,
            **kwargs,
        )
    elif c == "temporaldictionaryensemble" or c == "tde":
        from aeon.classification.dictionary_based import TemporalDictionaryEnsemble

        return TemporalDictionaryEnsemble(
            random_state=random_state,
            save_train_predictions=build_train_file,
            n_jobs=n_jobs,
            time_limit_in_minutes=fit_contract,
            **kwargs,
        )
    elif c == "individualtde":
        from aeon.classification.dictionary_based import IndividualTDE

        return IndividualTDE(random_state=random_state, n_jobs=n_jobs, **kwargs)
    elif c == "weasel":
        from aeon.classification.dictionary_based import WEASEL

        return WEASEL(random_state=random_state, n_jobs=n_jobs, **kwargs)
    elif c == "weasel-logistic":
        from aeon.classification.dictionary_based import WEASEL

        return WEASEL(
            random_state=random_state,
            n_jobs=n_jobs,
            support_probabilities=True,
            **kwargs,
        )
    elif c == "muse":
        from aeon.classification.dictionary_based import MUSE

        return MUSE(random_state=random_state, n_jobs=n_jobs, **kwargs)
    elif c == "muse-logistic":
        from aeon.classification.dictionary_based import MUSE

        return MUSE(
            random_state=random_state,
            n_jobs=n_jobs,
            support_probabilities=True,
            **kwargs,
        )
    elif (
        c == "weasel_v2"
        or c == "weaseldilation"
        or c == "weasel-dilation"
        or c == "weasel-d"
    ):
        from aeon.classification.dictionary_based import WEASEL_V2

        return WEASEL_V2(random_state=random_state, n_jobs=n_jobs, **kwargs)
    elif c == "musedilation" or c == "muse-dilation" or c == "muse-d":
        from tsml_eval.estimators.classification.dictionary_based.muse import (
            MUSEDilation,
        )

        return MUSEDilation(random_state=random_state, n_jobs=n_jobs, **kwargs)


def _set_classifier_distance_based(
    c, random_state, n_jobs, build_train_file, fit_contract, checkpoint, kwargs
):
    if c == "kneighborstimeseriesclassifier" or c == "dtw" or c == "1nn-dtw":
        from aeon.classification.distance_based import KNeighborsTimeSeriesClassifier

        return KNeighborsTimeSeriesClassifier(distance="dtw", n_jobs=n_jobs, **kwargs)
    elif c == "ed" or c == "1nn-euclidean" or c == "1nn-ed":
        from aeon.classification.distance_based import KNeighborsTimeSeriesClassifier

        return KNeighborsTimeSeriesClassifier(
            distance="euclidean", n_jobs=n_jobs, **kwargs
        )
    elif c == "msm" or c == "1nn-msm":
        from aeon.classification.distance_based import KNeighborsTimeSeriesClassifier

        return KNeighborsTimeSeriesClassifier(distance="msm", n_jobs=n_jobs, **kwargs)
    elif c == "twe" or c == "1nn-twe":
        from aeon.classification.distance_based import KNeighborsTimeSeriesClassifier

        return KNeighborsTimeSeriesClassifier(distance="twe", n_jobs=n_jobs, **kwargs)
    elif c == "elasticensemble" or c == "ee":
        from aeon.classification.distance_based import ElasticEnsemble

        return ElasticEnsemble(random_state=random_state, n_jobs=n_jobs, **kwargs)
    elif c == "shapedtw":
        from aeon.classification.distance_based import ShapeDTW

        return ShapeDTW(**kwargs)
    elif c == "matrixprofileclassifier" or c == "matrixprofile":
        from aeon.classification.feature_based import MatrixProfileClassifier

        return MatrixProfileClassifier(
            random_state=random_state, n_jobs=n_jobs, **kwargs
        )
    elif c == "1nn-dtw-cv":
        from aeon.classification.distance_based import KNeighborsTimeSeriesClassifier
        from sklearn.model_selection import GridSearchCV

        param_grid = {"distance_params": [{"window": x / 100} for x in range(0, 100)]}
        return GridSearchCV(
            estimator=KNeighborsTimeSeriesClassifier(),
            param_grid=param_grid,
            scoring="accuracy",
            **kwargs,
        )


def _set_classifier_feature_based(
    c, random_state, n_jobs, build_train_file, fit_contract, checkpoint, kwargs
):
    if c == "summary-500":
        from aeon.classification.feature_based import SummaryClassifier
        from sklearn.ensemble import RandomForestClassifier

        return SummaryClassifier(
            estimator=RandomForestClassifier(n_estimators=500),
            random_state=random_state,
            n_jobs=n_jobs,
            **kwargs,
        )
    elif c == "summaryclassifier" or c == "summary":
        from aeon.classification.feature_based import SummaryClassifier

        return SummaryClassifier(random_state=random_state, n_jobs=n_jobs, **kwargs)
    elif c == "catch22-500":
        from aeon.classification.feature_based import Catch22Classifier
        from sklearn.ensemble import RandomForestClassifier

        return Catch22Classifier(
            estimator=RandomForestClassifier(n_estimators=500),
            random_state=random_state,
            n_jobs=n_jobs,
            **kwargs,
        )
    elif c == "catch22classifier" or c == "catch22":
        from aeon.classification.feature_based import Catch22Classifier

        return Catch22Classifier(random_state=random_state, n_jobs=n_jobs, **kwargs)
    elif c == "freshprinceclassifier" or c == "freshprince":
        from aeon.classification.feature_based import FreshPRINCEClassifier

        return FreshPRINCEClassifier(random_state=random_state, n_jobs=n_jobs, **kwargs)
    elif c == "tsfresh-nofs":
        from aeon.classification.feature_based import TSFreshClassifier

        return TSFreshClassifier(
            relevant_feature_extractor=False,
            random_state=random_state,
            n_jobs=n_jobs,
            **kwargs,
        )
    elif c == "tsfreshclassifier" or c == "tsfresh":
        from aeon.classification.feature_based import TSFreshClassifier

        return TSFreshClassifier(random_state=random_state, n_jobs=n_jobs, **kwargs)
    elif c == "signatureclassifier" or c == "signatures":
        from aeon.classification.feature_based import SignatureClassifier

        return SignatureClassifier(random_state=random_state, **kwargs)


def _set_classifier_hybrid(
    c, random_state, n_jobs, build_train_file, fit_contract, checkpoint, kwargs
):
    if c == "hivecotev1" or c == "hc1":
        from aeon.classification.hybrid import HIVECOTEV1

        return HIVECOTEV1(random_state=random_state, n_jobs=n_jobs, **kwargs)
    elif c == "hivecotev2" or c == "hc2":
        from aeon.classification.hybrid import HIVECOTEV2

        return HIVECOTEV2(
            random_state=random_state,
            n_jobs=n_jobs,
            time_limit_in_minutes=fit_contract,
            **kwargs,
        )
    elif c == "tschief" or c == "ts-chief":
        from tsml_eval._wip.tschief.tschief import TsChief

        return TsChief(random_state=random_state, **kwargs)


def _set_classifier_interval_based(
    c, random_state, n_jobs, build_train_file, fit_contract, checkpoint, kwargs
):
    if c == "rstsf-500":
        from tsml.interval_based import RSTSFClassifier

        return RSTSFClassifier(
            n_estimators=500, random_state=random_state, n_jobs=n_jobs, **kwargs
        )
    elif c == "rstsfclassifier" or c == "rstsf" or c == "r-stsf":
        from tsml.interval_based import RSTSFClassifier

        return RSTSFClassifier(random_state=random_state, n_jobs=n_jobs, **kwargs)
    elif c == "rise-500":
        from aeon.classification.interval_based import RandomIntervalSpectralEnsemble

        return RandomIntervalSpectralEnsemble(
            n_estimators=500, random_state=random_state, n_jobs=n_jobs, **kwargs
        )
    elif c == "randomintervalspectralensemble" or c == "rise":
        from aeon.classification.interval_based import RandomIntervalSpectralEnsemble

        return RandomIntervalSpectralEnsemble(
            random_state=random_state, n_jobs=n_jobs, **kwargs
        )
    elif c == "tsf-500":
        from aeon.classification.interval_based import TimeSeriesForestClassifier

        return TimeSeriesForestClassifier(
            n_estimators=500, random_state=random_state, n_jobs=n_jobs, **kwargs
        )
    elif c == "timeseriesforestclassifier" or c == "tsf":
        from aeon.classification.interval_based import TimeSeriesForestClassifier

        return TimeSeriesForestClassifier(
            random_state=random_state, n_jobs=n_jobs, **kwargs
        )
    elif c == "cif-500":
        from aeon.classification.interval_based import CanonicalIntervalForest

        return CanonicalIntervalForest(
            n_estimators=500, random_state=random_state, n_jobs=n_jobs, **kwargs
        )
    elif c == "canonicalintervalforest" or c == "cif":
        from aeon.classification.interval_based import CanonicalIntervalForest

        return CanonicalIntervalForest(
            random_state=random_state, n_jobs=n_jobs, **kwargs
        )
    elif c == "stsf-500":
        from aeon.classification.interval_based import SupervisedTimeSeriesForest

        return SupervisedTimeSeriesForest(
            n_estimators=500, random_state=random_state, n_jobs=n_jobs, **kwargs
        )
    elif c == "supervisedtimeseriesforest" or c == "stsf":
        from aeon.classification.interval_based import SupervisedTimeSeriesForest

        return SupervisedTimeSeriesForest(
            random_state=random_state, n_jobs=n_jobs, **kwargs
        )
    elif c == "drcif-500":
        from aeon.classification.interval_based import DrCIF

        return DrCIF(
            n_estimators=500,
            random_state=random_state,
            save_transformed_data=build_train_file,
            n_jobs=n_jobs,
            time_limit_in_minutes=fit_contract,
            **kwargs,
        )
    elif c == "drcif":
        from aeon.classification.interval_based import DrCIF

        return DrCIF(
            random_state=random_state,
            save_transformed_data=build_train_file,
            n_jobs=n_jobs,
            time_limit_in_minutes=fit_contract,
            **kwargs,
        )
    elif c == "summary-intervals":
        from aeon.classification.interval_based import RandomIntervalClassifier
        from aeon.transformations.series.summarize import SummaryTransformer
        from sklearn.ensemble import RandomForestClassifier

        return RandomIntervalClassifier(
            interval_transformers=SummaryTransformer(
                summary_function=("mean", "std", "min", "max"),
                quantiles=(0.25, 0.5, 0.75),
            ),
            estimator=RandomForestClassifier(n_estimators=500),
            random_state=random_state,
            n_jobs=n_jobs,
            **kwargs,
        )
    elif c == "randomintervals-rf" or c == "catch22-intervals-rf":
        from aeon.classification.interval_based import RandomIntervalClassifier
        from sklearn.ensemble import RandomForestClassifier

        return RandomIntervalClassifier(
            estimator=RandomForestClassifier(n_estimators=500),
            random_state=random_state,
            n_jobs=n_jobs,
            **kwargs,
        )
    elif (
        c == "randomintervalclassifier"
        or c == "randomintervals"
        or c == "catch22-intervals"
    ):
        from aeon.classification.interval_based import RandomIntervalClassifier

        return RandomIntervalClassifier(
            random_state=random_state, n_jobs=n_jobs, **kwargs
        )


def _set_classifier_other(
    c, random_state, n_jobs, build_train_file, fit_contract, checkpoint, kwargs
):
    if c == "dummyclassifier" or c == "dummy" or c == "dummyclassifier-aeon":
        from aeon.classification import DummyClassifier

        return DummyClassifier(random_state=random_state, **kwargs)
    elif c == "dummyclassifier-tsml":
        from tsml.dummy import DummyClassifier

        return DummyClassifier(random_state=random_state, **kwargs)
    elif c == "dummyclassifier-sklearn":
        from sklearn.dummy import DummyClassifier

        return DummyClassifier(random_state=random_state, **kwargs)


def _set_classifier_shapelet_based(
    c, random_state, n_jobs, build_train_file, fit_contract, checkpoint, kwargs
):
    if c == "stc-2hour":
        from aeon.classification.shapelet_based import ShapeletTransformClassifier

<<<<<<< HEAD
    elif c == "singleinception" or c == "singleinceptionclassifier":
        from tsml_eval.sktime_estimators.classification.deep_learning.inception_time import (  # noqa; noqa
            IndividualInceptionTimeClassifier,
=======
        return ShapeletTransformClassifier(
            transform_limit_in_minutes=120,
            random_state=random_state,
            save_transformed_data=build_train_file,
            n_jobs=n_jobs,
            **kwargs,
>>>>>>> 1efd1b46
        )
    elif c == "shapelettransformclassifier" or c == "stc":
        from aeon.classification.shapelet_based import ShapeletTransformClassifier

<<<<<<< HEAD
        return IndividualInceptionTimeClassifier(random_state=random_state)

    elif c == "inceptiontime" or c == "inceptiontimeclassifier":
        from tsml_eval.sktime_estimators.classification.deep_learning.inception_time import (  # noqa; noqa
            InceptionTimeClassifier,
        )

        return InceptionTimeClassifier(random_state=random_state)
    # Other
    elif c == "dummy" or c == "dummyclassifier":
        from sktime.classification.dummy import DummyClassifier
=======
        return ShapeletTransformClassifier(
            random_state=random_state,
            save_transformed_data=build_train_file,
            n_jobs=n_jobs,
            time_limit_in_minutes=fit_contract,
            **kwargs,
        )
    elif c == "rdst":
        from tsml_eval.estimators.classification.shapelet_based.rdst import RDST
>>>>>>> 1efd1b46

        return RDST(random_state=random_state, **kwargs)
    elif c == "rdstensemble" or c == "rdst-ensemble":
        from tsml_eval.estimators.classification.shapelet_based.rdst import RDSTEnsemble

        return RDSTEnsemble(random_state=random_state, **kwargs)
    elif (
        c == "randomshapeletforestclassifier"
        or c == "randomshapeletforest"
        or c == "rsf"
    ):
        from tsml.shapelet_based import RandomShapeletForestClassifier

        return RandomShapeletForestClassifier(
            random_state=random_state, n_jobs=n_jobs, **kwargs
        )
    elif c == "mrsqmclassifier" or c == "mrsqm":
        from aeon.classification.shapelet_based import MrSQMClassifier

        return MrSQMClassifier(random_state=random_state, **kwargs)


def _set_classifier_vector(
    c, random_state, n_jobs, build_train_file, fit_contract, checkpoint, kwargs
):
    if c == "rotationforestclassifier" or c == "rotationforest" or c == "rotf":
        from tsml.vector import RotationForestClassifier

        return RotationForestClassifier(
            random_state=random_state,
            n_jobs=n_jobs,
            save_transformed_data=build_train_file,
            time_limit_in_minutes=fit_contract,
            **kwargs,
        )<|MERGE_RESOLUTION|>--- conflicted
+++ resolved
@@ -639,35 +639,16 @@
     if c == "stc-2hour":
         from aeon.classification.shapelet_based import ShapeletTransformClassifier
 
-<<<<<<< HEAD
-    elif c == "singleinception" or c == "singleinceptionclassifier":
-        from tsml_eval.sktime_estimators.classification.deep_learning.inception_time import (  # noqa; noqa
-            IndividualInceptionTimeClassifier,
-=======
         return ShapeletTransformClassifier(
             transform_limit_in_minutes=120,
             random_state=random_state,
             save_transformed_data=build_train_file,
             n_jobs=n_jobs,
             **kwargs,
->>>>>>> 1efd1b46
         )
     elif c == "shapelettransformclassifier" or c == "stc":
         from aeon.classification.shapelet_based import ShapeletTransformClassifier
 
-<<<<<<< HEAD
-        return IndividualInceptionTimeClassifier(random_state=random_state)
-
-    elif c == "inceptiontime" or c == "inceptiontimeclassifier":
-        from tsml_eval.sktime_estimators.classification.deep_learning.inception_time import (  # noqa; noqa
-            InceptionTimeClassifier,
-        )
-
-        return InceptionTimeClassifier(random_state=random_state)
-    # Other
-    elif c == "dummy" or c == "dummyclassifier":
-        from sktime.classification.dummy import DummyClassifier
-=======
         return ShapeletTransformClassifier(
             random_state=random_state,
             save_transformed_data=build_train_file,
@@ -677,7 +658,6 @@
         )
     elif c == "rdst":
         from tsml_eval.estimators.classification.shapelet_based.rdst import RDST
->>>>>>> 1efd1b46
 
         return RDST(random_state=random_state, **kwargs)
     elif c == "rdstensemble" or c == "rdst-ensemble":
