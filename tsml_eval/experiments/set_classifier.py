--- conflicted
+++ resolved
@@ -398,13 +398,7 @@
 
     # Deep learning based
     elif c == "cnn" or c == "cnnclassifier":
-<<<<<<< HEAD
-        from tsml_eval.sktime_estimators.classification.deep_learning.cnn import (
-            CNNClassifier,
-        )
-=======
         from sktime.classification.deep_learning import CNNClassifier
->>>>>>> 50ed2527
 
         return CNNClassifier(random_state=random_state)
     elif c == "fcnn" or c == "fcnclassifier":
