--- conflicted
+++ resolved
@@ -434,11 +434,7 @@
         return IndividualInceptionTimeClassifier(random_state=random_state)
 
     elif c == "inceptiontime" or c == "inceptiontimeclassifier":
-<<<<<<< HEAD
         from tsml_eval.estimators.classification.deep_learning.inception_time import (  # noqa; noqa
-=======
-        from tsml_eval.sktime_estimators.classification.deep_learning.inception_time import (  # noqa; noqa
->>>>>>> c3cec9a4
             InceptionTimeClassifier,
         )
 
