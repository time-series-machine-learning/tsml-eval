--- conflicted
+++ resolved
@@ -9,19 +9,12 @@
 ):
     """Return a classifier matching a given input name.
 
-<<<<<<< HEAD
-    Basic way of creating the classifier to build using the default settings. This
-    set up is to help with batch jobs for multiple problems to facilitate easy
-    reproducibility for use with load_and_run_classification_experiment. You can pass a
-    classifier object instead to run_classification_experiment.
-=======
     Basic way of creating a classifier to build using the default or alternative
     settings. This set up is to help with batch jobs for multiple problems and to
     facilitate easy reproducibility for use with run_classification_experiment.
 
     Generally, inputting a classifier class name will return said classifier with
     default settings.
->>>>>>> 7881bcf9
 
     Parameters
     ----------
@@ -185,17 +178,11 @@
     elif c == "ps" or c == "proximitystump":
         from sktime.classification.distance_based import ProximityStump
 
-<<<<<<< HEAD
-        return ProximityStump(random_state=resample_id)
-    elif name == "dtw" or name == "1nn-dtw" or name == "kneighborstimeseriesclassifier":
+        return ProximityStump(random_state=random_state, n_jobs=n_jobs)
+    elif c == "dtw" or c == "1nn-dtw" or c == "kneighborstimeseriesclassifier":
         from tsml_eval.sktime_estimators.classification.distance_based import (
             KNeighborsTimeSeriesClassifier,
         )
-=======
-        return ProximityStump(random_state=random_state, n_jobs=n_jobs)
-    elif c == "dtw" or c == "1nn-dtw" or c == "kneighborstimeseriesclassifier":
-        from sktime.classification.distance_based import KNeighborsTimeSeriesClassifier
->>>>>>> 7881bcf9
 
         return KNeighborsTimeSeriesClassifier(n_jobs=n_jobs)
     elif c == "ed" or c == "1nn-euclidean" or c == "1nn-ed":
@@ -304,14 +291,10 @@
     elif c == "hc2" or c == "hivecotev2":
         from sktime.classification.hybrid import HIVECOTEV2
 
-<<<<<<< HEAD
-        return HIVECOTEV2(random_state=resample_id, n_jobs=n_jobs)
-=======
         return HIVECOTEV2(
             random_state=random_state, n_jobs=n_jobs, time_limit_in_minutes=fit_contract
         )
 
->>>>>>> 7881bcf9
     # Interval based
     elif c == "rise-500":
         from sktime.classification.interval_based import RandomIntervalSpectralEnsemble
@@ -371,54 +354,8 @@
         from sktime.classification.interval_based import DrCIF
 
         return DrCIF(
-<<<<<<< HEAD
-            random_state=resample_id, save_transformed_data=train_file, n_jobs=n_jobs
-        )
-    # Convolution based
-    elif name == "rocket" or name == "rocketclassifier":
-        from sktime.classification.kernel_based import RocketClassifier
-
-        return RocketClassifier(random_state=resample_id, n_jobs=n_jobs)
-    elif name == "mini-rocket":
-        from sktime.classification.kernel_based import RocketClassifier
-
-        return RocketClassifier(
-            random_state=resample_id, rocket_transform="minirocket", n_jobs=n_jobs
-        )
-    elif name == "multi-rocket":
-        from sktime.classification.kernel_based import RocketClassifier
-
-        return RocketClassifier(
-            random_state=resample_id,
-            rocket_transform="multirocket",
-            n_jobs=n_jobs,
-        )
-    elif name == "arsenal":
-        from sktime.classification.kernel_based import Arsenal
-
-        return Arsenal(
-            random_state=resample_id, save_transformed_data=train_file, n_jobs=n_jobs
-        )
-    elif name == "mini-arsenal":
-        from sktime.classification.kernel_based import Arsenal
-
-        return Arsenal(
-            random_state=resample_id,
-            save_transformed_data=train_file,
-            rocket_transform="minirocket",
-            n_jobs=n_jobs,
-        )
-    elif name == "multi-arsenal":
-        from sktime.classification.kernel_based import Arsenal
-
-        return Arsenal(
-            random_state=resample_id,
-            save_transformed_data=train_file,
-            rocket_transform="multirocket",
-=======
-            random_state=random_state,
-            save_transformed_data=build_train_file,
->>>>>>> 7881bcf9
+            random_state=random_state,
+            save_transformed_data=build_train_file,
             n_jobs=n_jobs,
             time_limit_in_minutes=fit_contract,
         )
