"""Set classifier function."""

__author__ = ["TonyBagnall", "MatthewMiddlehurst"]

from tsml_eval.utils.functions import str_in_nested_list

convolution_based_classifiers = [
    ["RocketClassifier", "rocket"],
    ["minirocket", "mini-rocket"],
    ["multirocket", "multi-rocket"],
    ["arsenalclassifier", "Arsenal"],
    ["miniarsenal", "mini-arsenal"],
    ["multiarsenal", "multi-arsenal"],
    "HYDRA",
    ["HydraMultiRocket", "hydra-multirocket"],
]
deep_learning_classifiers = [
    ["CNNClassifier", "cnn"],
    ["FCNClassifier", "fcnn"],
    ["MLPClassifier", "mlp"],
    ["TapNetClassifier", "tapnet"],
    ["ResNetClassifier", "resnet"],
    ["IndividualInceptionClassifier", "singleinception"],
    ["InceptionTimeClassifier", "inceptiontime"],
]
dictionary_based_classifiers = [
    ["BOSSEnsemble", "boss"],
    "IndividualBOSS",
    ["ContractableBOSS", "cboss"],
    ["TemporalDictionaryEnsemble", "tde"],
    "IndividualTDE",
    "WEASEL",
    "weasel-logistic",
    "MUSE",
    "muse-logistic",
    ["WEASEL_V2", "weaseldilation", "weasel-dilation", "weasel-d"],
    ["MUSEDilation", "muse-dilation", "muse-d"],
]
distance_based_classifiers = [
    ["KNeighborsTimeSeriesClassifier", "dtw", "1nn-dtw"],
    ["ed", "1nn-euclidean", "1nn-ed"],
    ["msm", "1nn-msm"],
<<<<<<< HEAD
    "1-condensed-1nn-msm",
    "1-condensed-1nn-dtw",
    "1-condensed-1nn-twe",
    "2-condensed-1nn-msm",
    "2-condensed-1nn-dtw",
    "2-condensed-1nn-twe",
    "3-condensed-1nn-msm",
    "3-condensed-1nn-dtw",
    "3-condensed-1nn-twe",
    "SimpleRankCondenser",
    "kMeansCondenser",
    "Drop1Condenser",
    "Drop2Condenser",
    "Drop3Condenser",
=======
    ["twe", "1nn-twe"],
    "1nn-dtw-cv",
>>>>>>> 2795e42f
    ["ElasticEnsemble", "ee"],
    "ShapeDTW",
    ["MatrixProfileClassifier", "matrixprofile"],
]
feature_based_classifiers = [
    "summary-500",
    ["SummaryClassifier", "summary"],
    "catch22-500",
    ["Catch22Classifier", "catch22"],
    ["FreshPRINCEClassifier", "freshprince"],
    "tsfresh-nofs",
    ["TSFreshClassifier", "tsfresh"],
    ["SignatureClassifier", "signatures"],
]
hybrid_classifiers = [
    ["HIVECOTEV1", "hc1"],
    ["HIVECOTEV2", "hc2"],
    ["TsChief", "ts-chief"],
]
interval_based_classifiers = [
    "rstsf-500",
    ["RSTSFClassifier", "rstsf", "r-stsf"],
    "rise-500",
    ["RandomIntervalSpectralEnsemble", "rise"],
    "tsf-500",
    ["TimeSeriesForestClassifier", "tsf"],
    "cif-500",
    ["CanonicalIntervalForest", "cif"],
    "stsf-500",
    ["SupervisedTimeSeriesForest", "stsf"],
    "drcif-500",
    "DrCIF",
    "summary-intervals",
    ["randomintervals-rf", "catch22-intervals-rf"],
    ["RandomIntervalClassifier", "randomintervals", "catch22-intervals"],
]
other_classifiers = [
    ["DummyClassifier", "dummy", "dummyclassifier-aeon"],
    "dummyclassifier-tsml",
    "dummyclassifier-sklearn",
]
shapelet_based_classifiers = [
    "stc-2hour",
    ["ShapeletTransformClassifier", "stc"],
    "RDST",
    ["RDSTEnsemble", "rdst-ensemble"],
    ["RandomShapeletForestClassifier", "randomshapeletforest", "rsf"],
    ["MrSQMClassifier", "mrsqm"],
]
vector_classifiers = [
    ["RotationForestClassifier", "rotationforest", "rotf"],
]


def set_classifier(
    classifier_name,
    random_state=None,
    n_jobs=1,
    build_train_file=False,
    fit_contract=0,
    checkpoint=None,
    **kwargs,
):
    """Return a classifier matching a given input name.

    Basic way of creating a classifier to build using the default or alternative
    settings. This set up is to help with batch jobs for multiple problems and to
    facilitate easy reproducibility for use with run_classification_experiment.

    Generally, inputting a classifier class name will return said classifier with
    default settings.

    Parameters
    ----------
    classifier_name : str
        String indicating which classifier to be returned.
    random_state : int, RandomState instance or None, default=None
        Random seed or RandomState object to be used in the classifier if available.
    build_train_file : bool, default=False
        Whether a train data results file is being produced. If True, classifier
        specific parameters for generating train results will be toggled if available.
    n_jobs: int, default=1
        The number of jobs to run in parallel for both classifier ``fit`` and
        ``predict`` if available. `-1` means using all processors.
    fit_contract: int, default=0
        Contract time in minutes for classifier ``fit`` if available.

    Return
    ------
    classifier : A BaseClassifier.
        The classifier matching the input classifier name.
    """
    c = classifier_name.casefold()

    if str_in_nested_list(convolution_based_classifiers, c):
        return _set_classifier_convolution_based(
            c, random_state, n_jobs, build_train_file, fit_contract, checkpoint, kwargs
        )
    elif str_in_nested_list(deep_learning_classifiers, c):
        return _set_classifier_deep_learning(
            c, random_state, n_jobs, build_train_file, fit_contract, checkpoint, kwargs
        )
    elif str_in_nested_list(dictionary_based_classifiers, c):
        return _set_classifier_dictionary_based(
            c, random_state, n_jobs, build_train_file, fit_contract, checkpoint, kwargs
        )
    elif str_in_nested_list(distance_based_classifiers, c):
        return _set_classifier_distance_based(
            c, random_state, n_jobs, build_train_file, fit_contract, checkpoint, kwargs
        )
    elif str_in_nested_list(feature_based_classifiers, c):
        return _set_classifier_feature_based(
            c, random_state, n_jobs, build_train_file, fit_contract, checkpoint, kwargs
        )
    elif str_in_nested_list(hybrid_classifiers, c):
        return _set_classifier_hybrid(
            c, random_state, n_jobs, build_train_file, fit_contract, checkpoint, kwargs
        )
    elif str_in_nested_list(interval_based_classifiers, c):
        return _set_classifier_interval_based(
            c, random_state, n_jobs, build_train_file, fit_contract, checkpoint, kwargs
        )
    elif str_in_nested_list(other_classifiers, c):
        return _set_classifier_other(
            c, random_state, n_jobs, build_train_file, fit_contract, checkpoint, kwargs
        )
    elif str_in_nested_list(shapelet_based_classifiers, c):
        return _set_classifier_shapelet_based(
            c, random_state, n_jobs, build_train_file, fit_contract, checkpoint, kwargs
        )
    elif str_in_nested_list(vector_classifiers, c):
        return _set_classifier_vector(
            c, random_state, n_jobs, build_train_file, fit_contract, checkpoint, kwargs
        )
    else:
        raise ValueError(f"UNKNOWN CLASSIFIER {c} in set_classifier")


def _set_classifier_convolution_based(
    c, random_state, n_jobs, build_train_file, fit_contract, checkpoint, kwargs
):
    if c == "rocketclassifier" or c == "rocket":
        from aeon.classification.convolution_based import RocketClassifier

        return RocketClassifier(random_state=random_state, n_jobs=n_jobs, **kwargs)
    elif c == "minirocket" or c == "mini-rocket":
        from aeon.classification.convolution_based import RocketClassifier

        return RocketClassifier(
            rocket_transform="minirocket",
            random_state=random_state,
            n_jobs=n_jobs,
            **kwargs,
        )
    elif c == "multirocket" or c == "multi-rocket":
        from aeon.classification.convolution_based import RocketClassifier

        return RocketClassifier(
            rocket_transform="multirocket",
            random_state=random_state,
            n_jobs=n_jobs,
            **kwargs,
        )
    elif c == "arsenalclassifier" or c == "arsenal":
        from aeon.classification.convolution_based import Arsenal

        return Arsenal(
            random_state=random_state,
            n_jobs=n_jobs,
            save_transformed_data=build_train_file,
            time_limit_in_minutes=fit_contract,
            **kwargs,
        )
    elif c == "miniarsenal" or c == "mini-arsenal":
        from aeon.classification.convolution_based import Arsenal

        return Arsenal(
            rocket_transform="minirocket",
            random_state=random_state,
            n_jobs=n_jobs,
            save_transformed_data=build_train_file,
            time_limit_in_minutes=fit_contract,
            **kwargs,
        )
    elif c == "multiarsenal" or c == "multi-arsenal":
        from aeon.classification.convolution_based import Arsenal

        return Arsenal(
            rocket_transform="multirocket",
            random_state=random_state,
            n_jobs=n_jobs,
            save_transformed_data=build_train_file,
            time_limit_in_minutes=fit_contract,
            **kwargs,
        )
    elif c == "hydra":
        from tsml_eval.estimators.classification.convolution_based.hydra import HYDRA

        return HYDRA(random_state=random_state, n_jobs=n_jobs, **kwargs)
    elif c == "hydramultirocket" or c == "hydra-multirocket":
        from tsml_eval.estimators.classification.convolution_based.hydra import (
            HydraMultiRocket,
        )

        return HydraMultiRocket(random_state=random_state, n_jobs=n_jobs, **kwargs)


def _set_classifier_deep_learning(
    c, random_state, n_jobs, build_train_file, fit_contract, checkpoint, kwargs
):
    if c == "cnnclassifier" or c == "cnn":
        from aeon.classification.deep_learning import CNNClassifier

        return CNNClassifier(random_state=random_state, **kwargs)
    elif c == "fcnclassifier" or c == "fcnn":
        from aeon.classification.deep_learning.fcn import FCNClassifier

        return FCNClassifier(random_state=random_state, **kwargs)
    elif c == "mlpclassifier" or c == "mlp":
        from aeon.classification.deep_learning.mlp import MLPClassifier

        return MLPClassifier(random_state=random_state, **kwargs)
    elif c == "tapnetclassifier" or c == "tapnet":
        from aeon.classification.deep_learning.tapnet import TapNetClassifier

        return TapNetClassifier(random_state=random_state, **kwargs)
    elif c == "resnetclassifier" or c == "resnet":
        from aeon.classification.deep_learning.resnet import ResNetClassifier

        return ResNetClassifier(random_state=random_state, **kwargs)
    elif c == "individualinceptionclassifier" or c == "singleinception":
        from aeon.classification.deep_learning.inception_time import (
            IndividualInceptionClassifier,
        )

        return IndividualInceptionClassifier(random_state=random_state, **kwargs)
    elif c == "inceptiontimeclassifier" or c == "inceptiontime":
        from aeon.classification.deep_learning.inception_time import (
            InceptionTimeClassifier,
        )

        return InceptionTimeClassifier(random_state=random_state, **kwargs)


def _set_classifier_dictionary_based(
    c, random_state, n_jobs, build_train_file, fit_contract, checkpoint, kwargs
):
    if c == "bossensemble" or c == "boss":
        from aeon.classification.dictionary_based import BOSSEnsemble

        return BOSSEnsemble(
            random_state=random_state,
            n_jobs=n_jobs,
            save_train_predictions=build_train_file,
            **kwargs,
        )
    elif c == "individualboss":
        from aeon.classification.dictionary_based import IndividualBOSS

        return IndividualBOSS(
            random_state=random_state,
            n_jobs=n_jobs,
            **kwargs,
        )
    elif c == "contractableboss" or c == "cboss":
        from aeon.classification.dictionary_based import ContractableBOSS

        return ContractableBOSS(
            random_state=random_state,
            n_jobs=n_jobs,
            save_train_predictions=build_train_file,
            time_limit_in_minutes=fit_contract,
            **kwargs,
        )
    elif c == "temporaldictionaryensemble" or c == "tde":
        from aeon.classification.dictionary_based import TemporalDictionaryEnsemble

        return TemporalDictionaryEnsemble(
            random_state=random_state,
            save_train_predictions=build_train_file,
            n_jobs=n_jobs,
            time_limit_in_minutes=fit_contract,
            **kwargs,
        )
    elif c == "individualtde":
        from aeon.classification.dictionary_based import IndividualTDE

        return IndividualTDE(random_state=random_state, n_jobs=n_jobs, **kwargs)
    elif c == "weasel":
        from aeon.classification.dictionary_based import WEASEL

        return WEASEL(random_state=random_state, n_jobs=n_jobs, **kwargs)
    elif c == "weasel-logistic":
        from aeon.classification.dictionary_based import WEASEL

        return WEASEL(
            random_state=random_state,
            n_jobs=n_jobs,
            support_probabilities=True,
            **kwargs,
        )
    elif c == "muse":
        from aeon.classification.dictionary_based import MUSE

        return MUSE(random_state=random_state, n_jobs=n_jobs, **kwargs)
    elif c == "muse-logistic":
        from aeon.classification.dictionary_based import MUSE

        return MUSE(
            random_state=random_state,
            n_jobs=n_jobs,
            support_probabilities=True,
            **kwargs,
        )
    elif (
        c == "weasel_v2"
        or c == "weaseldilation"
        or c == "weasel-dilation"
        or c == "weasel-d"
    ):
        from aeon.classification.dictionary_based import WEASEL_V2

        return WEASEL_V2(random_state=random_state, n_jobs=n_jobs, **kwargs)
    elif c == "musedilation" or c == "muse-dilation" or c == "muse-d":
        from tsml_eval.estimators.classification.dictionary_based.muse import (
            MUSEDilation,
        )

        return MUSEDilation(random_state=random_state, n_jobs=n_jobs, **kwargs)


def _set_classifier_distance_based(
    c, random_state, n_jobs, build_train_file, fit_contract, checkpoint, kwargs
):
    if c == "kneighborstimeseriesclassifier" or c == "dtw" or c == "1nn-dtw":
        from aeon.classification.distance_based import KNeighborsTimeSeriesClassifier

        return KNeighborsTimeSeriesClassifier(distance="dtw", n_jobs=n_jobs, **kwargs)
    elif c == "ed" or c == "1nn-euclidean" or c == "1nn-ed":
        from aeon.classification.distance_based import KNeighborsTimeSeriesClassifier

        return KNeighborsTimeSeriesClassifier(
            distance="euclidean", n_jobs=n_jobs, **kwargs
        )
    elif c == "msm" or c == "1nn-msm":
        from aeon.classification.distance_based import KNeighborsTimeSeriesClassifier

        return KNeighborsTimeSeriesClassifier(distance="msm", n_jobs=n_jobs, **kwargs)
<<<<<<< HEAD
    elif c == "1-condensed-1nn-dtw":
        from tsml_eval._wip.condensing.wrapper import WrapperBA

        return WrapperBA(
            metric="dtw",
            num_instances_per_class=1,
            metric_params={"window": 0.2},
            **kwargs,
        )
    elif c == "1-condensed-1nn-msm":
        from tsml_eval._wip.condensing.wrapper import WrapperBA

        return WrapperBA(metric="msm", num_instances_per_class=1, **kwargs)
    elif c == "1-condensed-1nn-twe":
        from tsml_eval._wip.condensing.wrapper import WrapperBA

        return WrapperBA(
            metric="twe",
            num_instances_per_class=1,
            metric_params={"nu": 0.05},
            **kwargs,
        )
    elif c == "2-condensed-1nn-dtw":
        from tsml_eval._wip.condensing.wrapper import WrapperBA

        return WrapperBA(
            metric="dtw",
            num_instances_per_class=2,
            metric_params={"window": 0.2},
            **kwargs,
        )
    elif c == "2-condensed-1nn-msm":
        from tsml_eval._wip.condensing.wrapper import WrapperBA

        return WrapperBA(metric="msm", num_instances_per_class=2, **kwargs)
    elif c == "2-condensed-1nn-twe":
        from tsml_eval._wip.condensing.wrapper import WrapperBA

        return WrapperBA(
            metric="twe",
            num_instances_per_class=2,
            metric_params={"nu": 0.05},
            **kwargs,
        )
    elif c == "3-condensed-1nn-dtw":
        from tsml_eval._wip.condensing.wrapper import WrapperBA

        return WrapperBA(
            metric="dtw",
            num_instances_per_class=3,
            metric_params={"window": 0.2},
            **kwargs,
        )
    elif c == "3-condensed-1nn-msm":
        from tsml_eval._wip.condensing.wrapper import WrapperBA

        return WrapperBA(metric="msm", num_instances_per_class=3, **kwargs)
    elif c == "3-condensed-1nn-twe":
        from tsml_eval._wip.condensing.wrapper import WrapperBA

        return WrapperBA(
            metric="twe",
            num_instances_per_class=3,
            metric_params={"nu": 0.05},
            **kwargs,
        )
    elif c == "simplerankcondenser":
        from aeon.classification.distance_based import KNeighborsTimeSeriesClassifier

        from tsml_eval._wip.condensing.condensing_classifier import CondenserClassifier
        from tsml_eval._wip.condensing.simple_rank import SimpleRankCondenser

        return CondenserClassifier(
            condenser=SimpleRankCondenser(
                distance="dtw",
                distance_params={"window": 0.2},
                num_instances_per_class=5,
            ),
            distance="dtw",
            distance_params={"window": 0.2},
            classifier=KNeighborsTimeSeriesClassifier(
                distance="dtw",
                weights="distance",
                distance_params={"window": 0.2},
                n_neighbors=1,
            ),
            num_instances_per_class=1,
            **kwargs,
        )
    elif c == "kmeanscondenser":
        from aeon.classification.distance_based import KNeighborsTimeSeriesClassifier

        from tsml_eval._wip.condensing.condensing_classifier import CondenserClassifier
        from tsml_eval._wip.condensing.kMeans import kMeansCondenser

        return CondenserClassifier(
            condenser=kMeansCondenser(
                distance="dtw",
                distance_params={"window": 0.2},
                num_instances_per_class=1,
            ),
            distance="dtw",
            distance_params={"window": 0.2},
            classifier=KNeighborsTimeSeriesClassifier(
                distance="dtw",
                weights="distance",
                distance_params={"window": 0.2},
                n_neighbors=1,
            ),
            num_instances_per_class=1,
            **kwargs,
        )
    elif c == "drop1condenser":
        from aeon.classification.distance_based import KNeighborsTimeSeriesClassifier

        from tsml_eval._wip.condensing.condensing_classifier import CondenserClassifier
        from tsml_eval._wip.condensing.drop1 import Drop1Condenser

        return CondenserClassifier(
            condenser=Drop1Condenser(
                distance="dtw",
                distance_params={"window": 0.2},
                num_instances=15,
            ),
            classifier=KNeighborsTimeSeriesClassifier(
                distance="dtw",
                weights="distance",
                distance_params={"window": 0.2},
                n_neighbors=1,
            ),
            **kwargs,
        )
    elif c == "drop2condenser":
        from aeon.classification.distance_based import KNeighborsTimeSeriesClassifier

        from tsml_eval._wip.condensing.condensing_classifier import CondenserClassifier
        from tsml_eval._wip.condensing.drop2 import Drop2Condenser

        return CondenserClassifier(
            condenser=Drop2Condenser(
                distance="dtw",
                distance_params={"window": 0.2},
                num_instances=15,
            ),
            classifier=KNeighborsTimeSeriesClassifier(
                distance="dtw",
                weights="distance",
                distance_params={"window": 0.2},
                n_neighbors=1,
            ),
            **kwargs,
        )
    elif c == "drop3condenser":
        from aeon.classification.distance_based import KNeighborsTimeSeriesClassifier

        from tsml_eval._wip.condensing.condensing_classifier import CondenserClassifier
        from tsml_eval._wip.condensing.drop3 import Drop3Condenser

        return CondenserClassifier(
            condenser=Drop3Condenser(
                distance="dtw",
                distance_params={"window": 0.2},
                num_instances=15,
            ),
            classifier=KNeighborsTimeSeriesClassifier(
                distance="dtw",
                weights="distance",
                distance_params={"window": 0.2},
                n_neighbors=1,
            ),
            **kwargs,
        )
=======
    elif c == "twe" or c == "1nn-twe":
        from aeon.classification.distance_based import KNeighborsTimeSeriesClassifier

        return KNeighborsTimeSeriesClassifier(distance="twe", n_jobs=n_jobs, **kwargs)
>>>>>>> 2795e42f
    elif c == "elasticensemble" or c == "ee":
        from aeon.classification.distance_based import ElasticEnsemble

        return ElasticEnsemble(random_state=random_state, n_jobs=n_jobs, **kwargs)
    elif c == "shapedtw":
        from aeon.classification.distance_based import ShapeDTW

        return ShapeDTW(**kwargs)
    elif c == "matrixprofileclassifier" or c == "matrixprofile":
        from aeon.classification.feature_based import MatrixProfileClassifier

        return MatrixProfileClassifier(
            random_state=random_state, n_jobs=n_jobs, **kwargs
        )
    elif c == "1nn-dtw-cv":
        from aeon.classification.distance_based import KNeighborsTimeSeriesClassifier
        from sklearn.model_selection import GridSearchCV

        param_grid = {"distance_params": [{"window": x / 100} for x in range(0, 100)]}
        return GridSearchCV(
            estimator=KNeighborsTimeSeriesClassifier(),
            param_grid=param_grid,
            scoring="accuracy",
            **kwargs,
        )


def _set_classifier_feature_based(
    c, random_state, n_jobs, build_train_file, fit_contract, checkpoint, kwargs
):
    if c == "summary-500":
        from aeon.classification.feature_based import SummaryClassifier
        from sklearn.ensemble import RandomForestClassifier

        return SummaryClassifier(
            estimator=RandomForestClassifier(n_estimators=500),
            random_state=random_state,
            n_jobs=n_jobs,
            **kwargs,
        )
    elif c == "summaryclassifier" or c == "summary":
        from aeon.classification.feature_based import SummaryClassifier

        return SummaryClassifier(random_state=random_state, n_jobs=n_jobs, **kwargs)
    elif c == "catch22-500":
        from aeon.classification.feature_based import Catch22Classifier
        from sklearn.ensemble import RandomForestClassifier

        return Catch22Classifier(
            estimator=RandomForestClassifier(n_estimators=500),
            random_state=random_state,
            n_jobs=n_jobs,
            **kwargs,
        )
    elif c == "catch22classifier" or c == "catch22":
        from aeon.classification.feature_based import Catch22Classifier

        return Catch22Classifier(random_state=random_state, n_jobs=n_jobs, **kwargs)
    elif c == "freshprinceclassifier" or c == "freshprince":
        from aeon.classification.feature_based import FreshPRINCEClassifier

        return FreshPRINCEClassifier(random_state=random_state, n_jobs=n_jobs, **kwargs)
    elif c == "tsfresh-nofs":
        from aeon.classification.feature_based import TSFreshClassifier

        return TSFreshClassifier(
            relevant_feature_extractor=False,
            random_state=random_state,
            n_jobs=n_jobs,
            **kwargs,
        )
    elif c == "tsfreshclassifier" or c == "tsfresh":
        from aeon.classification.feature_based import TSFreshClassifier

        return TSFreshClassifier(random_state=random_state, n_jobs=n_jobs, **kwargs)
    elif c == "signatureclassifier" or c == "signatures":
        from aeon.classification.feature_based import SignatureClassifier

        return SignatureClassifier(random_state=random_state, **kwargs)


def _set_classifier_hybrid(
    c, random_state, n_jobs, build_train_file, fit_contract, checkpoint, kwargs
):
    if c == "hivecotev1" or c == "hc1":
        from aeon.classification.hybrid import HIVECOTEV1

        return HIVECOTEV1(random_state=random_state, n_jobs=n_jobs, **kwargs)
    elif c == "hivecotev2" or c == "hc2":
        from aeon.classification.hybrid import HIVECOTEV2

        return HIVECOTEV2(
            random_state=random_state,
            n_jobs=n_jobs,
            time_limit_in_minutes=fit_contract,
            **kwargs,
        )
    elif c == "tschief" or c == "ts-chief":
        from tsml_eval._wip.tschief.tschief import TsChief

        return TsChief(random_state=random_state, **kwargs)


def _set_classifier_interval_based(
    c, random_state, n_jobs, build_train_file, fit_contract, checkpoint, kwargs
):
    if c == "rstsf-500":
        from tsml.interval_based import RSTSFClassifier

        return RSTSFClassifier(
            n_estimators=500, random_state=random_state, n_jobs=n_jobs, **kwargs
        )
    elif c == "rstsfclassifier" or c == "rstsf" or c == "r-stsf":
        from tsml.interval_based import RSTSFClassifier

        return RSTSFClassifier(random_state=random_state, n_jobs=n_jobs, **kwargs)
    elif c == "rise-500":
        from aeon.classification.interval_based import RandomIntervalSpectralEnsemble

        return RandomIntervalSpectralEnsemble(
            n_estimators=500, random_state=random_state, n_jobs=n_jobs, **kwargs
        )
    elif c == "randomintervalspectralensemble" or c == "rise":
        from aeon.classification.interval_based import RandomIntervalSpectralEnsemble

        return RandomIntervalSpectralEnsemble(
            random_state=random_state, n_jobs=n_jobs, **kwargs
        )
    elif c == "tsf-500":
        from aeon.classification.interval_based import TimeSeriesForestClassifier

        return TimeSeriesForestClassifier(
            n_estimators=500, random_state=random_state, n_jobs=n_jobs, **kwargs
        )
    elif c == "timeseriesforestclassifier" or c == "tsf":
        from aeon.classification.interval_based import TimeSeriesForestClassifier

        return TimeSeriesForestClassifier(
            random_state=random_state, n_jobs=n_jobs, **kwargs
        )
    elif c == "cif-500":
        from aeon.classification.interval_based import CanonicalIntervalForest

        return CanonicalIntervalForest(
            n_estimators=500, random_state=random_state, n_jobs=n_jobs, **kwargs
        )
    elif c == "canonicalintervalforest" or c == "cif":
        from aeon.classification.interval_based import CanonicalIntervalForest

        return CanonicalIntervalForest(
            random_state=random_state, n_jobs=n_jobs, **kwargs
        )
    elif c == "stsf-500":
        from aeon.classification.interval_based import SupervisedTimeSeriesForest

        return SupervisedTimeSeriesForest(
            n_estimators=500, random_state=random_state, n_jobs=n_jobs, **kwargs
        )
    elif c == "supervisedtimeseriesforest" or c == "stsf":
        from aeon.classification.interval_based import SupervisedTimeSeriesForest

        return SupervisedTimeSeriesForest(
            random_state=random_state, n_jobs=n_jobs, **kwargs
        )
    elif c == "drcif-500":
        from aeon.classification.interval_based import DrCIF

        return DrCIF(
            n_estimators=500,
            random_state=random_state,
            save_transformed_data=build_train_file,
            n_jobs=n_jobs,
            time_limit_in_minutes=fit_contract,
            **kwargs,
        )
    elif c == "drcif":
        from aeon.classification.interval_based import DrCIF

        return DrCIF(
            random_state=random_state,
            save_transformed_data=build_train_file,
            n_jobs=n_jobs,
            time_limit_in_minutes=fit_contract,
            **kwargs,
        )
    elif c == "summary-intervals":
        from aeon.classification.interval_based import RandomIntervalClassifier
        from aeon.transformations.series.summarize import SummaryTransformer
        from sklearn.ensemble import RandomForestClassifier

        return RandomIntervalClassifier(
            interval_transformers=SummaryTransformer(
                summary_function=("mean", "std", "min", "max"),
                quantiles=(0.25, 0.5, 0.75),
            ),
            estimator=RandomForestClassifier(n_estimators=500),
            random_state=random_state,
            n_jobs=n_jobs,
            **kwargs,
        )
    elif c == "randomintervals-rf" or c == "catch22-intervals-rf":
        from aeon.classification.interval_based import RandomIntervalClassifier
        from sklearn.ensemble import RandomForestClassifier

        return RandomIntervalClassifier(
            estimator=RandomForestClassifier(n_estimators=500),
            random_state=random_state,
            n_jobs=n_jobs,
            **kwargs,
        )
    elif (
        c == "randomintervalclassifier"
        or c == "randomintervals"
        or c == "catch22-intervals"
    ):
        from aeon.classification.interval_based import RandomIntervalClassifier

        return RandomIntervalClassifier(
            random_state=random_state, n_jobs=n_jobs, **kwargs
        )


def _set_classifier_other(
    c, random_state, n_jobs, build_train_file, fit_contract, checkpoint, kwargs
):
    if c == "dummyclassifier" or c == "dummy" or c == "dummyclassifier-aeon":
        from aeon.classification import DummyClassifier

        return DummyClassifier(random_state=random_state, **kwargs)
    elif c == "dummyclassifier-tsml":
        from tsml.dummy import DummyClassifier

        return DummyClassifier(random_state=random_state, **kwargs)
    elif c == "dummyclassifier-sklearn":
        from sklearn.dummy import DummyClassifier

        return DummyClassifier(random_state=random_state, **kwargs)


def _set_classifier_shapelet_based(
    c, random_state, n_jobs, build_train_file, fit_contract, checkpoint, kwargs
):
    if c == "stc-2hour":
        from aeon.classification.shapelet_based import ShapeletTransformClassifier

        return ShapeletTransformClassifier(
            transform_limit_in_minutes=120,
            random_state=random_state,
            save_transformed_data=build_train_file,
            n_jobs=n_jobs,
            **kwargs,
        )
    elif c == "shapelettransformclassifier" or c == "stc":
        from aeon.classification.shapelet_based import ShapeletTransformClassifier

        return ShapeletTransformClassifier(
            random_state=random_state,
            save_transformed_data=build_train_file,
            n_jobs=n_jobs,
            time_limit_in_minutes=fit_contract,
            **kwargs,
        )
    elif c == "rdst":
        from tsml_eval.estimators.classification.shapelet_based.rdst import RDST

        return RDST(random_state=random_state, **kwargs)
    elif c == "rdstensemble" or c == "rdst-ensemble":
        from tsml_eval.estimators.classification.shapelet_based.rdst import RDSTEnsemble

        return RDSTEnsemble(random_state=random_state, **kwargs)
    elif (
        c == "randomshapeletforestclassifier"
        or c == "randomshapeletforest"
        or c == "rsf"
    ):
        from tsml.shapelet_based import RandomShapeletForestClassifier

        return RandomShapeletForestClassifier(
            random_state=random_state, n_jobs=n_jobs, **kwargs
        )
    elif c == "mrsqmclassifier" or c == "mrsqm":
        from aeon.classification.shapelet_based import MrSQMClassifier

        return MrSQMClassifier(random_state=random_state, **kwargs)


def _set_classifier_vector(
    c, random_state, n_jobs, build_train_file, fit_contract, checkpoint, kwargs
):
    if c == "rotationforestclassifier" or c == "rotationforest" or c == "rotf":
        from tsml.vector import RotationForestClassifier

        return RotationForestClassifier(
            random_state=random_state,
            n_jobs=n_jobs,
            save_transformed_data=build_train_file,
            time_limit_in_minutes=fit_contract,
            **kwargs,
        )<|MERGE_RESOLUTION|>--- conflicted
+++ resolved
@@ -40,7 +40,8 @@
     ["KNeighborsTimeSeriesClassifier", "dtw", "1nn-dtw"],
     ["ed", "1nn-euclidean", "1nn-ed"],
     ["msm", "1nn-msm"],
-<<<<<<< HEAD
+    ["twe", "1nn-twe"],
+    "1nn-dtw-cv",
     "1-condensed-1nn-msm",
     "1-condensed-1nn-dtw",
     "1-condensed-1nn-twe",
@@ -55,10 +56,6 @@
     "Drop1Condenser",
     "Drop2Condenser",
     "Drop3Condenser",
-=======
-    ["twe", "1nn-twe"],
-    "1nn-dtw-cv",
->>>>>>> 2795e42f
     ["ElasticEnsemble", "ee"],
     "ShapeDTW",
     ["MatrixProfileClassifier", "matrixprofile"],
@@ -407,7 +404,10 @@
         from aeon.classification.distance_based import KNeighborsTimeSeriesClassifier
 
         return KNeighborsTimeSeriesClassifier(distance="msm", n_jobs=n_jobs, **kwargs)
-<<<<<<< HEAD
+    elif c == "twe" or c == "1nn-twe":
+        from aeon.classification.distance_based import KNeighborsTimeSeriesClassifier
+
+        return KNeighborsTimeSeriesClassifier(distance="twe", n_jobs=n_jobs, **kwargs)
     elif c == "1-condensed-1nn-dtw":
         from tsml_eval._wip.condensing.wrapper import WrapperBA
 
@@ -580,12 +580,6 @@
             ),
             **kwargs,
         )
-=======
-    elif c == "twe" or c == "1nn-twe":
-        from aeon.classification.distance_based import KNeighborsTimeSeriesClassifier
-
-        return KNeighborsTimeSeriesClassifier(distance="twe", n_jobs=n_jobs, **kwargs)
->>>>>>> 2795e42f
     elif c == "elasticensemble" or c == "ee":
         from aeon.classification.distance_based import ElasticEnsemble
 
