"""Set classifier function."""

__author__ = ["TonyBagnall", "MatthewMiddlehurst"]

import numpy as np
from aeon.clustering import (
    TimeSeriesCLARA,
    TimeSeriesCLARANS,
    TimeSeriesKMeans,
    TimeSeriesKMedoids,
)
from aeon.distances._distance import DISTANCES_DICT
from aeon.transformations.collection import TimeSeriesScaler
from sklearn.cluster import KMeans

<<<<<<< HEAD
from tsml_eval.estimators.clustering import ElasticSOM, KSpectralCentroid
from tsml_eval.utils.datasets import load_experiment_data
from tsml_eval.utils.functions import str_in_nested_list

distance_based_clusterers = [
    "kspectralcentroid",
    "ksc",
    "kspectral-centroid",
=======
from tsml_eval.estimators.clustering import (
    TimeSeriesDBScan,
    TimeSeriesHDBScan,
    TimeSeriesAgglomerative
)
from tsml_eval.utils.experiments import load_experiment_data
from tsml_eval.utils.functions import str_in_nested_list

distance_based_clusterers = [
    # ================================= K-Means ===================================
>>>>>>> 28594d22
    "kmeans-euclidean",
    "kmeans-squared",
    "kmeans-dtw",
    "kmeans-ddtw",
    "kmeans-wdtw",
    "kmeans-wddtw",
    "kmeans-lcss",
    "kmeans-erp",
    "kmeans-edr",
    "kmeans-twe",
    "kmeans-msm",
    "kmeans-adtw",
    "kmeans-shape_dtw",
    # ================================= K-Means ===================================
    # ================================ K-Medoids ==================================
    "kmedoids-euclidean",
    "kmedoids-squared",
    "kmedoids-dtw",
    "kmedoids-ddtw",
    "kmedoids-wdtw",
    "kmedoids-wddtw",
    "kmedoids-lcss",
    "kmedoids-erp",
    "kmedoids-edr",
    "kmedoids-twe",
    "kmedoids-msm",
    "kmedoids-adtw",
    "kmedoids-shape_dtw",
    # ================================ K-Medoids ==================================
    # ================================= CLARANS ===================================
    "clarans-euclidean",
    "clarans-squared",
    "clarans-dtw",
    "clarans-ddtw",
    "clarans-wdtw",
    "clarans-wddtw",
    "clarans-lcss",
    "clarans-erp",
    "clarans-edr",
    "clarans-twe",
    "clarans-msm",
    "clarans-adtw",
    "clarans-shape_dtw",
    # ================================= CLARANS ===================================
    # ================================== CLARA ====================================
    "clara-euclidean",
    "clara-squared",
    "clara-dtw",
    "clara-ddtw",
    "clara-wdtw",
    "clara-wddtw",
    "clara-lcss",
    "clara-erp",
    "clara-edr",
    "clara-twe",
    "clara-msm",
    "clara-adtw",
    "clara-shape_dtw",
    # ================================== CLARA ====================================
    # ===================================== PAM ====================================
    "pam-euclidean",
    "pam-squared",
    "pam-dtw",
    "pam-ddtw",
    "pam-wdtw",
    "pam-wddtw",
    "pam-lcss",
    "pam-erp",
    "pam-edr",
    "pam-twe",
    "pam-msm",
    "pam-adtw",
    "pam-shape_dtw",
<<<<<<< HEAD
=======
    # ===================================== PAM ====================================
    # ===================================== BA =====================================
>>>>>>> 28594d22
    "kmeans-ba-dtw",
    "kmeans-ba-ddtw",
    "kmeans-ba-wdtw",
    "kmeans-ba-wddtw",
    "kmeans-ba-lcss",
    "kmeans-ba-erp",
    "kmeans-ba-edr",
    "kmeans-ba-twe",
    "kmeans-ba-msm",
    "kmeans-ba-adtw",
    "kmeans-ba-shape_dtw",
<<<<<<< HEAD
=======
    # ===================================== BA =====================================
    # ================================== SSG-BA ====================================
>>>>>>> 28594d22
    "kmeans-ssg-ba-dtw",
    "kmeans-ssg-ba-ddtw",
    "kmeans-ssg-ba-wdtw",
    "kmeans-ssg-ba-wddtw",
    "kmeans-ssg-ba-erp",
    "kmeans-ssg-ba-edr",
    "kmeans-ssg-ba-twe",
    "kmeans-ssg-ba-msm",
    "kmeans-ssg-ba-adtw",
    "kmeans-ssg-ba-shape_dtw",
<<<<<<< HEAD
    "timeserieskmeans",
    "timeserieskmedoids",
    "timeseriesclarans",
    "timeseriesclara",
    "elasticsom",
    "som-euclidean",
    "som-squared",
    "som-adtw",
    "som-dtw",
    "som-ddtw",
    "som-wdtw",
    "som-wddtw",
    "som-erp",
    "som-msm",
    "som-twe",
    "som-shape_dtw",
]

feature_based_clusterers = [
    ["catch22", "catch22clusterer"],
    ["tsfresh", "tsfreshclusterer"],
    ["summary", "summaryclusterer"],
=======
    # ================================== SSG-BA ====================================
    # =================================== DBSCAN ===================================
    "DBSCAN-euclidean",
    "DBSCAN-squared",
    "DBSCAN-dtw",
    "DBSCAN-ddtw",
    "DBSCAN-wdtw",
    "DBSCAN-wddtw",
    "DBSCAN-lcss",
    "DBSCAN-erp",
    "DBSCAN-edr",
    "DBSCAN-twe",
    "DBSCAN-msm",
    "DBSCAN-adtw",
    "DBSCAN-shape_dtw",
    # =================================== DBSCAN ===================================
    # =================================== HDBSCAN ==================================
    "HDBSCAN-euclidean",
    "HDBSCAN-squared",
    "HDBSCAN-dtw",
    "HDBSCAN-ddtw",
    "HDBSCAN-wdtw",
    "HDBSCAN-wddtw",
    "HDBSCAN-lcss",
    "HDBSCAN-erp",
    "HDBSCAN-edr",
    "HDBSCAN-twe",
    "HDBSCAN-msm",
    "HDBSCAN-adtw",
    "HDBSCAN-shape_dtw",
    # =================================== HDBSCAN ==================================
    # ================================ Agglomerative ===============================
    "agglomerative-euclidean",
    "agglomerative-squared",
    "agglomerative-dtw",
    "agglomerative-ddtw",
    "agglomerative-wdtw",
    "agglomerative-wddtw",
    "agglomerative-lcss",
    "agglomerative-erp",
    "agglomerative-edr",
    "agglomerative-twe",
    "agglomerative-msm",
    "agglomerative-adtw",
    "agglomerative-shape_dtw",
    # ================================ Agglomerative ===============================
    # =================================== OPTICS ===================================
    "OPTICS-euclidean",
    "OPTICS-squared",
    "OPTICS-dtw",
    "OPTICS-ddtw",
    "OPTICS-wdtw",
    "OPTICS-wddtw",
    "OPTICS-lcss",
    "OPTICS-erp",
    "OPTICS-edr",
    "OPTICS-twe",
    "OPTICS-msm",
    "OPTICS-adtw",
    "OPTICS-shape_dtw",
    # =================================== OPTICS ===================================
>>>>>>> 28594d22
]

other_clusterers = [
    ["dummyclusterer", "dummy", "dummyclusterer-tsml"],
    "dummyclusterer-aeon",
    "dummyclusterer-sklearn",
]
vector_clusterers = [
    ["kmeans", "kmeans-sklearn"],
    "dbscan",
]

experimental_clusterers = [
    "faster-ssg-adtw",
    "faster-ssg-dtw",
    "faster-ssg-msm",
    "faster-ssg-twe",
    "window-ssg-adtw",
    "window-ssg-dtw",
    "window-ssg-msm",
    "window-ssg-twe",
    "faster-window-ssg-adtw",
    "faster-window-ssg-dtw",
    "faster-window-ssg-msm",
    "faster-window-ssg-twe",
    "40-faster-ssg-adtw",
    "40-faster-ssg-dtw",
    "40-faster-ssg-msm",
    "40-faster-ssg-twe",
    "30-faster-ssg-adtw",
    "30-faster-ssg-dtw",
    "30-faster-ssg-msm",
    "30-faster-ssg-twe",
    "20-faster-ssg-adtw",
    "20-faster-ssg-dtw",
    "20-faster-ssg-msm",
    "20-faster-ssg-twe",
    "10-faster-ssg-adtw",
    "10-faster-ssg-dtw",
    "10-faster-ssg-msm",
    "10-faster-ssg-twe",
    # New ones
    "proper-stopping-ssg-adtw",
    "proper-stopping-ssg-msm",
    "proper-stopping-ssg-twe",
    "approx-stopping-ssg-adtw",
    "approx-stopping-ssg-msm",
    "approx-stopping-ssg-twe",
    "avg-change-stopping-ssg-adtw",
    "avg-change-stopping-ssg-msm",
    "avg-change-stopping-ssg-twe",
]


def get_clusterer_by_name(
    clusterer_name,
    random_state=None,
    n_jobs=1,
    fit_contract=0,
    checkpoint=None,
    data_vars=None,
    row_normalise=False,
    **kwargs,
):
    """Return a clusterer matching a given input name.

    Basic way of creating a clusterer to build using the default or alternative
    settings. This set up is to help with batch jobs for multiple problems and to
    facilitate easy reproducibility through run_clustering_experiment.

    Generally, inputting a clusterer class name will return said clusterer with
    default settings.

    Parameters
    ----------
    clusterer_name : str
        String indicating which clusterer to be returned.
    random_state : int, RandomState instance or None, default=None
        Random seed or RandomState object to be used in the clusterer if available.
    n_jobs: int, default=1
        The number of jobs to run in parallel for both clusterer ``fit`` and
        ``predict`` if available. `-1` means using all processors.
    fit_contract: int, default=0
        The number of data points to use in the clusterer ``fit`` if available.
    checkpoint: str, default=None
        Checkpoint to save model
    data_vars: list, default=None
        List of arguments to load the dataset using
        `tsml_eval.utils.experiments import load_experiment_data`.
    row_normalise: bool, default=False
        Whether to row normalise the data if it is loaded using data_vars.

    Return
    ------
    clusterer: A BaseClusterer.
        The clusterer matching the input clusterer name.
    """
    c = clusterer_name.lower()

    if str_in_nested_list(distance_based_clusterers, c):
        return _set_clusterer_distance_based(
            c,
            random_state,
            n_jobs,
            fit_contract,
            checkpoint,
            data_vars,
            row_normalise,
            kwargs,
        )
    elif str_in_nested_list(feature_based_clusterers, c):
        return _set_clusterer_feature_based(
            c, random_state, n_jobs, fit_contract, checkpoint, kwargs
        )
    elif str_in_nested_list(other_clusterers, c):
        return _set_clusterer_other(
            c, random_state, n_jobs, fit_contract, checkpoint, kwargs
        )
    elif str_in_nested_list(vector_clusterers, c):
        return _set_clusterer_vector(
            c, random_state, n_jobs, fit_contract, checkpoint, kwargs
        )
    elif str_in_nested_list(experimental_clusterers, c):
        return _set_experimental_clusterer(
            c,
            random_state,
            n_jobs,
            fit_contract,
            checkpoint,
            data_vars,
            row_normalise,
            kwargs,
        )
    else:
        raise ValueError(f"UNKNOWN CLUSTERER: {c} in set_clusterer")


def _set_experimental_clusterer(
    c,
    random_state,
    n_jobs,
    fit_contract,
    checkpoint,
    data_vars,
    row_normalise,
    kwargs,
):
    # experimental_clusterers = [
    #     "faster-ssg-adtw",
    #     "faster-ssg-dtw",
    #     "faster-ssg-msm",
    #     "faster-ssg-twe",
    #     "window-ssg-adtw",
    #     "window-ssg-dtw",
    #     "window-ssg-msm",
    #     "window-ssg-twe",
    #     "faster-window-ssg-adtw",
    #     "faster-window-ssg-dtw",
    #     "faster-window-ssg-msm",
    #     "faster-window-ssg-twe",
    # ]
    distance = c.split("-")[-1]
    distance_params = _get_distance_default_params(distance, data_vars, row_normalise)

    if "window" in c:
        distance_params = {**distance_params, "window": 0.2}
    average_params = {"distance": distance, **distance_params.copy()}

    if "faster" in c:
        average_params = {
            **average_params,
            "method": "holdit",
        }
    elif "proper-stopping" in c:
        average_params = {**average_params, "method": "holdit_stopping"}
    elif "approx-stopping" in c:
        average_params = {
            **average_params,
            "method": "holdit_stopping_approx",
        }
    elif "avg-change-stopping" in c:
        average_params = {
            **average_params,
            "method": "holdit_stopping_avg_change",
        }
    else:
        average_params = {
            **average_params,
            "method": "subgradient",
        }

    potential_size_arg = ["50", "40", "30", "20", "10"]
    if any(arg in c for arg in potential_size_arg):
        size = int(c.split("-")[0])
        average_params = {
            **average_params,
            "holdit_num_ts_to_use_percentage": size / 100,
        }

    return TimeSeriesKMeans(
        max_iter=50,
        n_init=10,
        init_algorithm="random",
        distance=distance,
        distance_params=distance_params,
        random_state=random_state,
        averaging_method="ba",
        average_params=average_params,
        verbose=True,
        **kwargs,
    )


def _set_clusterer_distance_based(
    c,
    random_state,
    n_jobs,
    fit_contract,
    checkpoint,
    data_vars,
    row_normalise,
    kwargs,
):
    if "init_algorithm" in kwargs:
        init_algorithm = kwargs["init_algorithm"]
    else:
        init_algorithm = "random"

    if "distance" in kwargs:
        distance = kwargs["distance"]
    else:
        distance = c.split("-")[-1]

    if distance not in DISTANCES_DICT:
        distance = "dtw"

    if "distance_params" in kwargs:
        distance_params = kwargs["distance_params"]
    else:
        distance_params = _get_distance_default_params(
            distance, data_vars, row_normalise
        )

    if "precomputed_distance_path" in kwargs:
        precomputed_distances = np.load(kwargs["precomputed_distance_path"])
    else:
        precomputed_distances = None

    if "kmeans" in c or "timeserieskmeans" in c:
        if "average_params" in kwargs:
            average_params = kwargs["average_params"]
        else:
            average_params = {"distance": distance, **distance_params.copy()}

        if "ssg" in c:
            # Sets to use subgradient BA
            average_params = {
                **average_params,
                "method": "subgradient",
            }
            return TimeSeriesKMeans(
                max_iter=50,
                n_init=10,
                init_algorithm=init_algorithm,
                distance=distance,
                distance_params=distance_params,
                random_state=random_state,
                averaging_method="ba",
                average_params=average_params,
                **kwargs,
            )
        elif "ba" in c:
            return TimeSeriesKMeans(
                max_iter=50,
                n_init=10,
                init_algorithm=init_algorithm,
                distance=distance,
                distance_params=distance_params,
                random_state=random_state,
                averaging_method="ba",
                average_params=average_params,
                **kwargs,
            )
        else:
            return TimeSeriesKMeans(
                max_iter=50,
                n_init=10,
                init_algorithm=init_algorithm,
                distance=distance,
                distance_params=distance_params,
                random_state=random_state,
                averaging_method="mean",
                **kwargs,
            )
    elif "kmedoids" in c or "timeserieskmedoids" in c:
        return TimeSeriesKMedoids(
            max_iter=50,
            n_init=10,
            init_algorithm=init_algorithm,
            distance=distance,
            distance_params=distance_params,
            random_state=random_state,
            method="alternate",
            **kwargs,
        )
    elif "pam" in c or "timeseriespam" in c:
        return TimeSeriesKMedoids(
            max_iter=50,
            n_init=10,
            init_algorithm=init_algorithm,
            distance=distance,
            distance_params=distance_params,
            random_state=random_state,
            method="pam",
            **kwargs,
        )
    elif "clarans" in c or "timeseriesclarans" in c:
        return TimeSeriesCLARANS(
            n_init=10,
            init_algorithm=init_algorithm,
            distance=distance,
            distance_params=distance_params,
            random_state=random_state,
            **kwargs,
        )
    elif "clara" in c or "timeseriesclara" in c:
        return TimeSeriesCLARA(
            max_iter=50,
            init_algorithm=init_algorithm,
            distance=distance,
            distance_params=distance_params,
            random_state=random_state,
            **kwargs,
        )
<<<<<<< HEAD
    elif "som" in c:
        return ElasticSOM(
            sigma=1.0,
            learning_rate=0.5,
            distance=distance,
            distance_params=distance_params,
            random_state=random_state,
            **kwargs,
        )
    elif "ksc" in c or "kspectral-centroid" in c or "kspectralcentroid" in c:
        return KSpectralCentroid(
            # Max shift set to n_timepoints when max_shift is None
            max_shift=None,
            max_iter=50,
            init_algorithm=init_algorithm,
            random_state=random_state,
            **kwargs,
        )

=======
    elif "HDBSCAN" in c or "timeserieshdbscan" in c:
            return TimeSeriesHDBScan(
                min_cluster_size=5,
                min_samples=None,
                cluster_selection_epsilon=0.,
                max_cluster_size=None,
                distance=distance,
                distance_params=distance_params,
                precomputed_distances=precomputed_distances,
                alpha=1.0,
                algorithm="auto",
                leaf_size=40,
                cluster_selection_method="eom",
                allow_single_cluster=False,
                store_centers=None,
                copy=False,
                **kwargs,
            )
    elif "DBSCAN" in c or "timeseriesdbscan" in c:
            return TimeSeriesDBScan(
                eps=0.5,
                min_samples=5,
                distance=distance,
                distance_params=distance_params,
                precomputed_distances=precomputed_distances,
                algorithm="auto",
                leaf_size=30,
                **kwargs,
            )
    elif "agglomerative" in c or "timeseriesagglomerative" in c:
        return TimeSeriesAgglomerative(
            distance=distance,
            distance_params=distance_params,
            precomputed_distances=precomputed_distances,
            memory=None,
            connectivity=None,
            compute_full_tree="auto",
            linkage="ward",
            distance_threshold=None,
            compute_distances=False,
            **kwargs,
        )
>>>>>>> 28594d22
    return None


def _get_distance_default_params(
    dist_name: str, data_vars: list, row_normalise: bool
) -> dict:
    if dist_name == "dtw" or dist_name == "ddtw":
        return {"window": 0.2}
    if dist_name == "lcss":
        return {"epsilon": 1.0}
    if dist_name == "erp":
        # load dataset to get std if available
        if data_vars is not None:
            X_train, _, _, _, _ = load_experiment_data(*data_vars)

            # cant handle unequal length series
            if isinstance(X_train, np.ndarray):
                if row_normalise:
                    scaler = TimeSeriesScaler()
                    X_train = scaler.fit_transform(X_train)

                return {"g": X_train.std(axis=0).sum()}
            elif not isinstance(X_train, list):
                raise ValueError("Unknown data type in _get_distance_default_params")
        return {"g": 0.05}
    if dist_name == "msm":
        return {"c": 1.0, "independent": True}
    if dist_name == "edr":
        return {"epsilon": None}
    if dist_name == "twe":
        return {"nu": 0.001, "lmbda": 1.0}
    if dist_name == "psi_dtw":
        return {"r": 0.5}
    if dist_name == "adtw":
        return {"warp_penalty": 1.0}
    if dist_name == "shape_dtw":
        return {"descriptor": "identity", "reach": 30}
    return {}


def _set_clusterer_feature_based(
    c, random_state, n_jobs, fit_contract, checkpoint, kwargs
):
    if c == "catch22" or c == "catch22clusterer":
        from aeon.clustering.feature_based import Catch22Clusterer

        return Catch22Clusterer(random_state=random_state, n_jobs=n_jobs, **kwargs)
    elif c == "tsfresh" or c == "tsfreshclusterer":
        from aeon.clustering.feature_based import TSFreshClusterer

        return TSFreshClusterer(random_state=random_state, n_jobs=n_jobs, **kwargs)
    elif c == "summary" or c == "summaryclusterer":
        from aeon.clustering.feature_based import SummaryClusterer

        return SummaryClusterer(random_state=random_state, n_jobs=n_jobs, **kwargs)


def _set_clusterer_other(c, random_state, n_jobs, fit_contract, checkpoint, kwargs):
    if c == "dummyclusterer" or c == "dummy" or c == "dummyclusterer-tsml":
        from tsml.dummy import DummyClusterer

        return DummyClusterer(
            strategy="random", n_clusters=1, random_state=random_state, **kwargs
        )
    elif c == "dummyclusterer-aeon":
        return TimeSeriesKMeans(
            n_clusters=1,
            n_init=1,
            init_algorithm="random",
            distance="euclidean",
            max_iter=1,
            random_state=random_state,
            **kwargs,
        )
    elif c == "dummyclusterer-sklearn":
        return KMeans(
            n_clusters=1,
            n_init=1,
            init="random",
            max_iter=1,
            random_state=random_state,
            **kwargs,
        )


def _set_clusterer_vector(c, random_state, n_jobs, fit_contract, checkpoint, kwargs):
    if c == "kmeans" or c == "kmeans-sklearn":
        from sklearn.cluster import KMeans

        return KMeans(random_state=random_state, **kwargs)
    elif c == "dbscan":
        from sklearn.cluster import DBSCAN

        return DBSCAN(n_jobs=n_jobs, **kwargs)<|MERGE_RESOLUTION|>--- conflicted
+++ resolved
@@ -13,8 +13,13 @@
 from aeon.transformations.collection import TimeSeriesScaler
 from sklearn.cluster import KMeans
 
-<<<<<<< HEAD
-from tsml_eval.estimators.clustering import ElasticSOM, KSpectralCentroid
+from tsml_eval.estimators.clustering import (
+    ElasticSOM,
+    KSpectralCentroid,
+    TimeSeriesAgglomerative,
+    TimeSeriesDBScan,
+    TimeSeriesHDBScan,
+)
 from tsml_eval.utils.datasets import load_experiment_data
 from tsml_eval.utils.functions import str_in_nested_list
 
@@ -22,18 +27,7 @@
     "kspectralcentroid",
     "ksc",
     "kspectral-centroid",
-=======
-from tsml_eval.estimators.clustering import (
-    TimeSeriesDBScan,
-    TimeSeriesHDBScan,
-    TimeSeriesAgglomerative
-)
-from tsml_eval.utils.experiments import load_experiment_data
-from tsml_eval.utils.functions import str_in_nested_list
-
-distance_based_clusterers = [
     # ================================= K-Means ===================================
->>>>>>> 28594d22
     "kmeans-euclidean",
     "kmeans-squared",
     "kmeans-dtw",
@@ -107,11 +101,8 @@
     "pam-msm",
     "pam-adtw",
     "pam-shape_dtw",
-<<<<<<< HEAD
-=======
     # ===================================== PAM ====================================
     # ===================================== BA =====================================
->>>>>>> 28594d22
     "kmeans-ba-dtw",
     "kmeans-ba-ddtw",
     "kmeans-ba-wdtw",
@@ -123,11 +114,8 @@
     "kmeans-ba-msm",
     "kmeans-ba-adtw",
     "kmeans-ba-shape_dtw",
-<<<<<<< HEAD
-=======
     # ===================================== BA =====================================
     # ================================== SSG-BA ====================================
->>>>>>> 28594d22
     "kmeans-ssg-ba-dtw",
     "kmeans-ssg-ba-ddtw",
     "kmeans-ssg-ba-wdtw",
@@ -138,30 +126,6 @@
     "kmeans-ssg-ba-msm",
     "kmeans-ssg-ba-adtw",
     "kmeans-ssg-ba-shape_dtw",
-<<<<<<< HEAD
-    "timeserieskmeans",
-    "timeserieskmedoids",
-    "timeseriesclarans",
-    "timeseriesclara",
-    "elasticsom",
-    "som-euclidean",
-    "som-squared",
-    "som-adtw",
-    "som-dtw",
-    "som-ddtw",
-    "som-wdtw",
-    "som-wddtw",
-    "som-erp",
-    "som-msm",
-    "som-twe",
-    "som-shape_dtw",
-]
-
-feature_based_clusterers = [
-    ["catch22", "catch22clusterer"],
-    ["tsfresh", "tsfreshclusterer"],
-    ["summary", "summaryclusterer"],
-=======
     # ================================== SSG-BA ====================================
     # =================================== DBSCAN ===================================
     "DBSCAN-euclidean",
@@ -223,7 +187,32 @@
     "OPTICS-adtw",
     "OPTICS-shape_dtw",
     # =================================== OPTICS ===================================
->>>>>>> 28594d22
+    # =================================== SOM ===================================
+    "som-euclidean",
+    "som-squared",
+    "som-adtw",
+    "som-dtw",
+    "som-ddtw",
+    "som-wdtw",
+    "som-wddtw",
+    "som-erp",
+    "som-msm",
+    "som-twe",
+    "som-shape_dtw",
+    # =================================== SOM ===================================
+    # ================================ GENERIC NAMES ================================
+    "timeserieskmeans",
+    "timeserieskmedoids",
+    "timeseriesclarans",
+    "timeseriesclara",
+    "elasticsom",
+    # ================================ GENERIC NAMES ================================
+]
+
+feature_based_clusterers = [
+    ["catch22", "catch22clusterer"],
+    ["tsfresh", "tsfreshclusterer"],
+    ["summary", "summaryclusterer"],
 ]
 
 other_clusterers = [
@@ -558,56 +547,35 @@
             random_state=random_state,
             **kwargs,
         )
-<<<<<<< HEAD
-    elif "som" in c:
-        return ElasticSOM(
-            sigma=1.0,
-            learning_rate=0.5,
+    elif "HDBSCAN" in c or "timeserieshdbscan" in c:
+        return TimeSeriesHDBScan(
+            min_cluster_size=5,
+            min_samples=None,
+            cluster_selection_epsilon=0.0,
+            max_cluster_size=None,
             distance=distance,
             distance_params=distance_params,
-            random_state=random_state,
-            **kwargs,
-        )
-    elif "ksc" in c or "kspectral-centroid" in c or "kspectralcentroid" in c:
-        return KSpectralCentroid(
-            # Max shift set to n_timepoints when max_shift is None
-            max_shift=None,
-            max_iter=50,
-            init_algorithm=init_algorithm,
-            random_state=random_state,
-            **kwargs,
-        )
-
-=======
-    elif "HDBSCAN" in c or "timeserieshdbscan" in c:
-            return TimeSeriesHDBScan(
-                min_cluster_size=5,
-                min_samples=None,
-                cluster_selection_epsilon=0.,
-                max_cluster_size=None,
-                distance=distance,
-                distance_params=distance_params,
-                precomputed_distances=precomputed_distances,
-                alpha=1.0,
-                algorithm="auto",
-                leaf_size=40,
-                cluster_selection_method="eom",
-                allow_single_cluster=False,
-                store_centers=None,
-                copy=False,
-                **kwargs,
-            )
+            precomputed_distances=precomputed_distances,
+            alpha=1.0,
+            algorithm="auto",
+            leaf_size=40,
+            cluster_selection_method="eom",
+            allow_single_cluster=False,
+            store_centers=None,
+            copy=False,
+            **kwargs,
+        )
     elif "DBSCAN" in c or "timeseriesdbscan" in c:
-            return TimeSeriesDBScan(
-                eps=0.5,
-                min_samples=5,
-                distance=distance,
-                distance_params=distance_params,
-                precomputed_distances=precomputed_distances,
-                algorithm="auto",
-                leaf_size=30,
-                **kwargs,
-            )
+        return TimeSeriesDBScan(
+            eps=0.5,
+            min_samples=5,
+            distance=distance,
+            distance_params=distance_params,
+            precomputed_distances=precomputed_distances,
+            algorithm="auto",
+            leaf_size=30,
+            **kwargs,
+        )
     elif "agglomerative" in c or "timeseriesagglomerative" in c:
         return TimeSeriesAgglomerative(
             distance=distance,
@@ -621,7 +589,25 @@
             compute_distances=False,
             **kwargs,
         )
->>>>>>> 28594d22
+    elif "som" in c:
+        return ElasticSOM(
+            sigma=1.0,
+            learning_rate=0.5,
+            distance=distance,
+            distance_params=distance_params,
+            random_state=random_state,
+            **kwargs,
+        )
+    elif "ksc" in c or "kspectral-centroid" in c or "kspectralcentroid" in c:
+        return KSpectralCentroid(
+            # Max shift set to n_timepoints when max_shift is None
+            max_shift=None,
+            max_iter=50,
+            init_algorithm=init_algorithm,
+            random_state=random_state,
+            **kwargs,
+        )
+
     return None
 
 
