"""Set classifier function."""

__author__ = ["TonyBagnall", "MatthewMiddlehurst"]

import numpy as np
from aeon.clustering import (
    TimeSeriesCLARA,
    TimeSeriesCLARANS,
    TimeSeriesKMeans,
    TimeSeriesKMedoids,
)
from aeon.transformations.collection import TimeSeriesScaler
from sklearn.cluster import KMeans

from tsml_eval.utils.experiments import load_experiment_data
from tsml_eval.utils.functions import str_in_nested_list

distance_based_clusterers = [
    "kmeans-euclidean",
    "kmeans-squared",
    "kmeans-dtw",
    "kmeans-ddtw",
    "kmeans-wdtw",
    "kmeans-wddtw",
    "kmeans-lcss",
    "kmeans-erp",
    "kmeans-edr",
    "kmeans-twe",
    "kmeans-msm",
    "kmeans-adtw",
    "kmeans-shape_dtw",
    "kmedoids-euclidean",
    "kmedoids-squared",
    "kmedoids-dtw",
    "kmedoids-ddtw",
    "kmedoids-wdtw",
    "kmedoids-wddtw",
    "kmedoids-lcss",
    "kmedoids-erp",
    "kmedoids-edr",
    "kmedoids-twe",
    "kmedoids-msm",
    "kmedoids-adtw",
    "kmedoids-shape_dtw",
    "clarans-euclidean",
    "clarans-squared",
    "clarans-dtw",
    "clarans-ddtw",
    "clarans-wdtw",
    "clarans-wddtw",
    "clarans-lcss",
    "clarans-erp",
    "clarans-edr",
    "clarans-twe",
    "clarans-msm",
    "clarans-adtw",
    "clarans-shape_dtw",
    "clara-euclidean",
    "clara-squared",
    "clara-dtw",
    "clara-ddtw",
    "clara-wdtw",
    "clara-wddtw",
    "clara-lcss",
    "clara-erp",
    "clara-edr",
    "clara-twe",
    "clara-msm",
    "clara-adtw",
    "clara-shape_dtw",
    "pam-euclidean",
    "pam-squared",
    "pam-dtw",
    "pam-ddtw",
    "pam-wdtw",
    "pam-wddtw",
    "pam-lcss",
    "pam-erp",
    "pam-edr",
    "pam-twe",
    "pam-msm",
    "pam-adtw",
    "pam-shape_dtw",
    "kmeans-ba-euclidean",
    "kmeans-ba-squared",
    "kmeans-ba-dtw",
    "kmeans-ba-ddtw",
    "kmeans-ba-wdtw",
    "kmeans-ba-wddtw",
    "kmeans-ba-lcss",
    "kmeans-ba-erp",
    "kmeans-ba-edr",
    "kmeans-ba-twe",
    "kmeans-ba-msm",
    "kmeans-ba-adtw",
    "kmeans-ba-shape_dtw",
    "timeserieskmeans",
    "timeserieskmedoids",
    "timeseriesclarans",
    "timeseriesclara",
]

other_clusterers = [
    ["dummyclusterer", "dummy", "dummyclusterer-tsml"],
    "dummyclusterer-aeon",
    "dummyclusterer-sklearn",
]
vector_clusterers = [
    ["kmeans", "kmeans-sklearn"],
    "dbscan",
]


def set_clusterer(
    clusterer_name,
    random_state=None,
    n_jobs=1,
    fit_contract=0,
    checkpoint=None,
    data_vars=None,
    row_normalise=False,
    **kwargs,
):
    """Return a clusterer matching a given input name.

    Basic way of creating a clusterer to build using the default or alternative
    settings. This set up is to help with batch jobs for multiple problems and to
    facilitate easy reproducibility through run_clustering_experiment.

    Generally, inputting a clusterer class name will return said clusterer with
    default settings.

    Parameters
    ----------
    clusterer_name : str
        String indicating which clusterer to be returned.
    random_state : int, RandomState instance or None, default=None
        Random seed or RandomState object to be used in the clusterer if available.
    n_jobs: int, default=1
        The number of jobs to run in parallel for both clusterer ``fit`` and
        ``predict`` if available. `-1` means using all processors.
    fit_contract: int, default=0
        The number of data points to use in the clusterer ``fit`` if available.
    checkpoint: str, default=None
        Checkpoint to save model
    data_vars: list, default=None
        List of arguments to load the dataset using
        `tsml_eval.utils.experiments import load_experiment_data`.
    row_normalise: bool, default=False
        Whether to row normalise the data if it is loaded.

    Return
    ------
    clusterer: A BaseClusterer.
        The clusterer matching the input clusterer name.
    """
    c = clusterer_name.lower()

    if str_in_nested_list(distance_based_clusterers, c):
        return _set_clusterer_distance_based(
            c,
            random_state,
            n_jobs,
            fit_contract,
            checkpoint,
            data_vars,
            row_normalise,
            kwargs,
        )
    elif str_in_nested_list(other_clusterers, c):
        return _set_clusterer_other(
            c, random_state, n_jobs, fit_contract, checkpoint, kwargs
        )
    elif str_in_nested_list(vector_clusterers, c):
        return _set_clusterer_vector(
            c, random_state, n_jobs, fit_contract, checkpoint, kwargs
        )
    else:
        raise ValueError(f"UNKNOWN CLUSTERER: {c} in set_clusterer")


def _set_clusterer_distance_based(
    c,
    random_state,
    n_jobs,
    fit_contract,
    checkpoint,
    data_vars,
    row_normalise,
    kwargs,
):
<<<<<<< HEAD
    if c == "timeserieskmeans" or c == "kmeans-dtw" or c == "k-means-dtw":
        from aeon.clustering.k_means import TimeSeriesKMeans

        return TimeSeriesKMeans(distance="dtw", random_state=random_state, **kwargs)
    elif c == "kmeans-ddtw" or c == "k-means-ddtw":
        from aeon.clustering.k_means import TimeSeriesKMeans

        return TimeSeriesKMeans(distance="ddtw", random_state=random_state, **kwargs)
    elif c == "kmeans-ed" or c == "k-means-ed":
        from aeon.clustering.k_means import TimeSeriesKMeans

        return TimeSeriesKMeans(
            distance="euclidean", random_state=random_state, **kwargs
        )
    elif c == "kmeans-edr" or c == "k-means-edr":
        from aeon.clustering.k_means import TimeSeriesKMeans

        return TimeSeriesKMeans(distance="edr", random_state=random_state, **kwargs)
    elif c == "kmeans-erp" or c == "k-means-erp":
        from aeon.clustering.k_means import TimeSeriesKMeans

        return TimeSeriesKMeans(distance="erp", random_state=random_state, **kwargs)
    elif c == "kmeans-lcss" or c == "k-means-lcss":
        from aeon.clustering.k_means import TimeSeriesKMeans

        return TimeSeriesKMeans(distance="lcss", random_state=random_state, **kwargs)
    elif c == "kmeans-msm" or c == "k-means-msm":
        from aeon.clustering.k_means import TimeSeriesKMeans

        return TimeSeriesKMeans(distance="msm", random_state=random_state, **kwargs)
    elif c == "kmeans-twe" or c == "k-means-twe":
        from aeon.clustering.k_means import TimeSeriesKMeans

        return TimeSeriesKMeans(distance="twe", random_state=random_state, **kwargs)
    elif c == "kmeans-wdtw" or c == "k-means-wdtw":
        from aeon.clustering.k_means import TimeSeriesKMeans

        return TimeSeriesKMeans(distance="wdtw", random_state=random_state, **kwargs)
    elif c == "kmeans-wddtw" or c == "k-means-wddtw":
        from aeon.clustering.k_means import TimeSeriesKMeans

        return TimeSeriesKMeans(distance="wddtw", random_state=random_state, **kwargs)
    elif c == "timeserieskmedoids" or c == "kmedoids-dtw" or c == "k-medoids-dtw":
        from aeon.clustering.k_medoids import TimeSeriesKMedoids
=======
    if "init_algorithm" in kwargs:
        init_algorithm = kwargs["init_algorithm"]
    else:
        init_algorithm = "random"
>>>>>>> 70f855cf

    if "distance" in kwargs:
        distance = kwargs["distance"]
    else:
        distance = c.split("-")[-1]

    if "distance_params" in kwargs:
        distance_params = kwargs["distance_params"]
    else:
        distance_params = _get_distance_default_params(
            distance, data_vars, row_normalise
        )

    if "kmeans" in c or "timeserieskmeans" in c:
        if "average_params" in kwargs:
            average_params = kwargs["average_params"]
        else:
            average_params = {"distance": distance, **distance_params.copy()}
        if "ba" in c:
            return TimeSeriesKMeans(
                max_iter=50,
                n_init=10,
                init_algorithm=init_algorithm,
                distance=distance,
                distance_params=distance_params,
                random_state=random_state,
                averaging_method="ba",
                average_params=average_params,
                **kwargs,
            )
        else:
            return TimeSeriesKMeans(
                max_iter=50,
                n_init=10,
                init_algorithm=init_algorithm,
                distance=distance,
                distance_params=distance_params,
                random_state=random_state,
                averaging_method="mean",
                **kwargs,
            )
    elif "kmedoids" in c or "timeserieskmedoids" in c:
        return TimeSeriesKMedoids(
            max_iter=50,
            n_init=10,
            init_algorithm=init_algorithm,
            distance=distance,
            distance_params=distance_params,
            random_state=random_state,
            method="alternate",
            **kwargs,
        )
    elif "pam" in c or "timeseriespam" in c:
        return TimeSeriesKMedoids(
            max_iter=50,
            n_init=10,
            init_algorithm=init_algorithm,
            distance=distance,
            distance_params=distance_params,
            random_state=random_state,
            method="pam",
            **kwargs,
        )
    elif "clarans" in c or "timeseriesclarans" in c:
        return TimeSeriesCLARANS(
            n_init=10,
            init_algorithm=init_algorithm,
            distance=distance,
            distance_params=distance_params,
            random_state=random_state,
            **kwargs,
        )
    elif "clara" in c or "timeseriesclara" in c:
        return TimeSeriesCLARA(
            max_iter=50,
            init_algorithm=init_algorithm,
            distance=distance,
            distance_params=distance_params,
            random_state=random_state,
            **kwargs,
        )
    return None


def _get_distance_default_params(
    dist_name: str, data_vars: list, row_normalise: bool
) -> dict:
    if dist_name == "dtw" or dist_name == "ddtw":
        return {"window": 0.2}
    if dist_name == "lcss":
        return {"epsilon": 1.0}
    if dist_name == "erp":
        # load dataset to get std if available
        if data_vars is not None:
            X_train, _, _, _, _ = load_experiment_data(*data_vars)

            # cant handle unequal length series
            if isinstance(X_train, np.ndarray):
                if row_normalise:
                    scaler = TimeSeriesScaler()
                    X_train = scaler.fit_transform(X_train)

                return {"g": X_train.std(axis=0).sum()}
            elif not isinstance(X_train, list):
                raise ValueError("Unknown data type in _get_distance_default_params")
        return {"g": 0.05}
    if dist_name == "msm":
        return {"c": 1.0, "independent": True}
    if dist_name == "edr":
        return {"epsilon": None}
    if dist_name == "twe":
        return {"nu": 0.001, "lmbda": 1.0}
    if dist_name == "psi_dtw":
        return {"r": 0.5}
    if dist_name == "adtw":
        return {"warp_penalty": 1.0}
    if dist_name == "shape_dtw":
        return {"descriptor": "identity", "reach": 30}
    return {}


def _set_clusterer_other(c, random_state, n_jobs, fit_contract, checkpoint, kwargs):
    if c == "dummyclusterer" or c == "dummy" or c == "dummyclusterer-tsml":
        from tsml.dummy import DummyClusterer

        return DummyClusterer(
            strategy="random", n_clusters=1, random_state=random_state, **kwargs
        )
    elif c == "dummyclusterer-aeon":
        return TimeSeriesKMeans(
            n_clusters=1,
            n_init=1,
            init_algorithm="random",
            distance="euclidean",
            max_iter=1,
            random_state=random_state,
            **kwargs,
        )
    elif c == "dummyclusterer-sklearn":
        return KMeans(
            n_clusters=1,
            n_init=1,
            init="random",
            max_iter=1,
            random_state=random_state,
            **kwargs,
        )


def _set_clusterer_vector(c, random_state, n_jobs, fit_contract, checkpoint, kwargs):
    if c == "kmeans" or c == "kmeans-sklearn":
        from sklearn.cluster import KMeans

        return KMeans(random_state=random_state, **kwargs)
    elif c == "dbscan":
        from sklearn.cluster import DBSCAN

        return DBSCAN(n_jobs=n_jobs, **kwargs)<|MERGE_RESOLUTION|>--- conflicted
+++ resolved
@@ -189,57 +189,10 @@
     row_normalise,
     kwargs,
 ):
-<<<<<<< HEAD
-    if c == "timeserieskmeans" or c == "kmeans-dtw" or c == "k-means-dtw":
-        from aeon.clustering.k_means import TimeSeriesKMeans
-
-        return TimeSeriesKMeans(distance="dtw", random_state=random_state, **kwargs)
-    elif c == "kmeans-ddtw" or c == "k-means-ddtw":
-        from aeon.clustering.k_means import TimeSeriesKMeans
-
-        return TimeSeriesKMeans(distance="ddtw", random_state=random_state, **kwargs)
-    elif c == "kmeans-ed" or c == "k-means-ed":
-        from aeon.clustering.k_means import TimeSeriesKMeans
-
-        return TimeSeriesKMeans(
-            distance="euclidean", random_state=random_state, **kwargs
-        )
-    elif c == "kmeans-edr" or c == "k-means-edr":
-        from aeon.clustering.k_means import TimeSeriesKMeans
-
-        return TimeSeriesKMeans(distance="edr", random_state=random_state, **kwargs)
-    elif c == "kmeans-erp" or c == "k-means-erp":
-        from aeon.clustering.k_means import TimeSeriesKMeans
-
-        return TimeSeriesKMeans(distance="erp", random_state=random_state, **kwargs)
-    elif c == "kmeans-lcss" or c == "k-means-lcss":
-        from aeon.clustering.k_means import TimeSeriesKMeans
-
-        return TimeSeriesKMeans(distance="lcss", random_state=random_state, **kwargs)
-    elif c == "kmeans-msm" or c == "k-means-msm":
-        from aeon.clustering.k_means import TimeSeriesKMeans
-
-        return TimeSeriesKMeans(distance="msm", random_state=random_state, **kwargs)
-    elif c == "kmeans-twe" or c == "k-means-twe":
-        from aeon.clustering.k_means import TimeSeriesKMeans
-
-        return TimeSeriesKMeans(distance="twe", random_state=random_state, **kwargs)
-    elif c == "kmeans-wdtw" or c == "k-means-wdtw":
-        from aeon.clustering.k_means import TimeSeriesKMeans
-
-        return TimeSeriesKMeans(distance="wdtw", random_state=random_state, **kwargs)
-    elif c == "kmeans-wddtw" or c == "k-means-wddtw":
-        from aeon.clustering.k_means import TimeSeriesKMeans
-
-        return TimeSeriesKMeans(distance="wddtw", random_state=random_state, **kwargs)
-    elif c == "timeserieskmedoids" or c == "kmedoids-dtw" or c == "k-medoids-dtw":
-        from aeon.clustering.k_medoids import TimeSeriesKMedoids
-=======
     if "init_algorithm" in kwargs:
         init_algorithm = kwargs["init_algorithm"]
     else:
         init_algorithm = "random"
->>>>>>> 70f855cf
 
     if "distance" in kwargs:
         distance = kwargs["distance"]
