--- conflicted
+++ resolved
@@ -39,13 +39,8 @@
         classifier,
         dataset,
         "0",
-<<<<<<< HEAD
-        "True",
-        "False",
-=======
         "-tr",
         "-ow",
->>>>>>> 1efd1b46
     ]
 
     # aeon estimators don't support unequal length series lists currently
