"""Tests for clustering experiments."""

__maintainer__ = ["MatthewMiddlehurst"]

import os
import runpy

import pytest
from aeon.utils.discovery import all_estimators
from tsml.dummy import DummyClassifier, DummyClusterer

from tsml_eval.datasets._test_data._data_sizes import DATA_TEST_SIZES, DATA_TRAIN_SIZES
from tsml_eval.experiments import (
    clustering_experiments,
    get_clusterer_by_name,
    run_clustering_experiment,
    _get_clusterer,
    threaded_clustering_experiments,
)
from tsml_eval.experiments.tests import _CLUSTERER_RESULTS_PATH
from tsml_eval.testing.testing_utils import (
    _TEST_DATA_PATH,
    _check_set_method,
    _check_set_method_results,
)
from tsml_eval.utils.tests.test_results_writing import _check_clustering_file_format


@pytest.mark.parametrize(
    "clusterer",
    ["DummyClusterer-tsml", "DummyClusterer-aeon", "DummyClusterer-sklearn"],
)
@pytest.mark.parametrize(
    "dataset",
    ["MinimalChinatown", "UnequalMinimalChinatown", "EqualMinimalJapaneseVowels"],
)
def test_run_clustering_experiment(clusterer, dataset):
    """Test clustering experiments with test data and clusterer."""
    if clusterer == "DummyClusterer-aeon" and dataset == "UnequalMinimalChinatown":
        return  # todo remove when aeon kmeans supports unequal

    args = [
        _TEST_DATA_PATH,
        _CLUSTERER_RESULTS_PATH,
        clusterer,
        dataset,
        "0",
        "-te",
    ]

    clustering_experiments.run_experiment(args)

    test_file = (
        f"{_CLUSTERER_RESULTS_PATH}{clusterer}/Predictions/{dataset}/testResample0.csv"
    )
    train_file = (
        f"{_CLUSTERER_RESULTS_PATH}{clusterer}/Predictions/{dataset}/trainResample0.csv"
    )

    assert os.path.exists(test_file) and os.path.exists(train_file)
    _check_clustering_file_format(test_file, num_results_lines=DATA_TEST_SIZES[dataset])
    _check_clustering_file_format(
        train_file, num_results_lines=DATA_TEST_SIZES[dataset]
    )

    # test present results checking
    clustering_experiments.run_experiment(args)

    os.remove(test_file)
    os.remove(train_file)


def test_run_clustering_experiment_main():
    """Test clustering experiments main with test data and clusterer."""
    clusterer = "KMeans"
    dataset = "MinimalChinatown"

    # run twice to test results present check
    for _ in range(2):
        runpy.run_path(
            (
                "./tsml_eval/experiments/clustering_experiments.py"
                if os.getcwd().split("\\")[-1] != "tests"
                else "../clustering_experiments.py"
            ),
            run_name="__main__",
        )

    train_file = (
        f"{_CLUSTERER_RESULTS_PATH}{clusterer}/Predictions/{dataset}/trainResample0.csv"
    )
    assert os.path.exists(train_file)
    _check_clustering_file_format(train_file)

    os.remove(train_file)


def test_run_threaded_clustering_experiment():
    """Test threaded clustering experiments with test data and clusterer."""
    clusterer = "KMeans"
    dataset = "MinimalChinatown"

    args = [
        _TEST_DATA_PATH,
        _CLUSTERER_RESULTS_PATH,
        clusterer,
        dataset,
        "1",
        "-nj",
        "2",
        # also test normalisation and benchmark time here
        "--row_normalise",
        "--benchmark_time",
        "-te",
    ]

    threaded_clustering_experiments.run_experiment(args)

    train_file = (
        f"{_CLUSTERER_RESULTS_PATH}{clusterer}/Predictions/{dataset}/trainResample1.csv"
    )
    test_file = (
        f"{_CLUSTERER_RESULTS_PATH}{clusterer}/Predictions/{dataset}/testResample1.csv"
    )

    assert os.path.exists(train_file) and os.path.exists(test_file)

    _check_clustering_file_format(train_file)
    _check_clustering_file_format(test_file)

    # test present results checking
    threaded_clustering_experiments.run_experiment(args)

    # this covers the main method and experiment function result file checking
    runpy.run_path(
        (
            "./tsml_eval/experiments/threaded_clustering_experiments.py"
            if os.getcwd().split("\\")[-1] != "tests"
            else "../threaded_clustering_experiments.py"
        ),
        run_name="__main__",
    )

    os.remove(train_file)
    os.remove(test_file)


def test_run_clustering_experiment_invalid_build_settings():
    """Test run_clustering_experiment method with invalid build settings."""
    with pytest.raises(ValueError, match="Both test_file and train_file"):
        run_clustering_experiment(
            [],
            [],
            None,
            "",
            build_train_file=False,
            build_test_file=False,
        )


def test_run_clustering_experiment_invalid_estimator():
    """Test run_clustering_experiment method with invalid estimator."""
    with pytest.raises(TypeError, match="clusterer must be a"):
        run_clustering_experiment(
            [],
            [],
            DummyClassifier(),
            "",
        )


def test_get_clusterer_by_name():
    """Test get_clusterer_by_name method."""
    clusterer_lists = [
<<<<<<< HEAD
        _get_clusterer.distance_based_clusterers,
        _get_clusterer.other_clusterers,
        _get_clusterer.vector_clusterers,
=======
        set_clusterer.deep_learning_clusterers,
        set_clusterer.distance_based_clusterers,
        set_clusterer.feature_based_clusterers,
        set_clusterer.other_clusterers,
        set_clusterer.vector_clusterers,
>>>>>>> be38696a
    ]
    clusterer_non_default_params = [
        "clusterer",
        "base_clusterer",
        "estimator",
        "base_estimator",
    ]

    clusterer_dict = {}
    all_clusterer_names = []

    for clusterer_list in clusterer_lists:
        estimatorrs = _check_set_method(
            get_clusterer_by_name,
            clusterer_list,
            clusterer_dict,
            all_clusterer_names,
            return_estimator=True,
        )

        # Check that clusterers with estimator parameters which are likely to be
        # a sub-estimator are not None so n_clusters can be set
        for clusterer in estimatorrs:
            for param_name in clusterer_non_default_params:
                params = clusterer.get_params()
                if param_name in params:
                    assert params[param_name] is not None, (
                        f"Clusterers which have an estimator parameter i.e. "
                        f"pipelines and deep learners must not have None as the "
                        f"estimator. Found None for {param_name} in "
                        f"{clusterer.__class__.__name__}"
                    )

    _check_set_method_results(
        clusterer_dict, estimator_name="Clusterers", method_name="get_clusterer_by_name"
    )


def test_get_clusterer_by_name_invalid():
    """Test get_clusterer_by_name method with invalid estimator."""
    with pytest.raises(ValueError, match="UNKNOWN CLUSTERER"):
        get_clusterer_by_name("invalid")


def test_aeon_clusterers_available():
    """Test all aeon clusterers are available."""
    excluded = [
        # composable/wrapper
        "ClustererPipeline",
        "SklearnClustererWrapper",
        # just missing
    ]

    est = [e for e, _ in all_estimators(type_filter="clusterer")]
    for e in est:
        if e in excluded:
            continue

        try:
            assert get_clusterer_by_name(e) is not None
        except ModuleNotFoundError:
            continue


@pytest.mark.parametrize("n_clusters", ["4", "-1"])
@pytest.mark.parametrize(
    "clusterer",
    ["DBSCAN", "DummyClusterer-aeon", "DummyClusterer-sklearn", "Summary"],
)
def test_n_clusters(n_clusters, clusterer):
    """Test n_clusters parameter."""
    dataset = "MinimalChinatown"

    args = [
        _TEST_DATA_PATH,
        _CLUSTERER_RESULTS_PATH + f"{n_clusters}/",
        clusterer,
        dataset,
        "1",
        "--n_clusters",
        n_clusters,
        "-ow",
    ]

    clustering_experiments.run_experiment(args)

    train_file = (
        f"{_CLUSTERER_RESULTS_PATH}{n_clusters}/{clusterer}/Predictions/{dataset}/"
        "trainResample1.csv"
    )

    assert os.path.exists(train_file)

    if clusterer != "DBSCAN":
        _check_clustering_file_n_clusters(
            train_file, "2" if n_clusters == "-1" else n_clusters
        )

    os.remove(train_file)


@pytest.mark.parametrize(
    "dataset",
    ["MinimalChinatown", "UnequalMinimalChinatown", "EqualMinimalJapaneseVowels"],
)
def test_combined_train_test(dataset):
    """Test n_clusters parameter."""
    clusterer = "DummyClusterer-tsml"

    args = [
        _TEST_DATA_PATH,
        _CLUSTERER_RESULTS_PATH + "Combined/",
        clusterer,
        dataset,
        "1",
        "-ow",
        "-ctts",
    ]

    clustering_experiments.run_experiment(args)

    train_file = (
        f"{_CLUSTERER_RESULTS_PATH}Combined/{clusterer}/Predictions/{dataset}/"
        "trainResample1.csv"
    )

    assert os.path.exists(train_file)
    _check_clustering_file_format(
        train_file,
        num_results_lines=DATA_TRAIN_SIZES[dataset] + DATA_TEST_SIZES[dataset],
    )

    os.remove(train_file)


def _check_clustering_file_n_clusters(file_path, expected):
    with open(file_path) as f:
        lines = f.readlines()

    line = lines[2].split(",")
    assert line[6].strip() == expected


def test_invalid_n_clusters():
    """Test invalid n_clusters parameter."""
    with pytest.raises(ValueError, match="n_clusters must be a"):
        run_clustering_experiment(
            [],
            [],
            DummyClusterer(),
            "",
            n_clusters="invalid",
        )


def test_invalid_test_settings():
    """Test build_test_file without test data."""
    with pytest.raises(ValueError, match="Test data and labels not provided"):
        run_clustering_experiment(
            [],
            [],
            DummyClusterer(),
            "",
            build_test_file=True,
        )<|MERGE_RESOLUTION|>--- conflicted
+++ resolved
@@ -11,10 +11,10 @@
 
 from tsml_eval.datasets._test_data._data_sizes import DATA_TEST_SIZES, DATA_TRAIN_SIZES
 from tsml_eval.experiments import (
+    _get_clusterer,
     clustering_experiments,
     get_clusterer_by_name,
     run_clustering_experiment,
-    _get_clusterer,
     threaded_clustering_experiments,
 )
 from tsml_eval.experiments.tests import _CLUSTERER_RESULTS_PATH
@@ -172,17 +172,11 @@
 def test_get_clusterer_by_name():
     """Test get_clusterer_by_name method."""
     clusterer_lists = [
-<<<<<<< HEAD
+        _get_clusterer.deep_learning_clusterers,
         _get_clusterer.distance_based_clusterers,
+        _get_clusterer.feature_based_clusterers,
         _get_clusterer.other_clusterers,
         _get_clusterer.vector_clusterers,
-=======
-        set_clusterer.deep_learning_clusterers,
-        set_clusterer.distance_based_clusterers,
-        set_clusterer.feature_based_clusterers,
-        set_clusterer.other_clusterers,
-        set_clusterer.vector_clusterers,
->>>>>>> be38696a
     ]
     clusterer_non_default_params = [
         "clusterer",
