"""Regression Experiments: code for experiments as an alternative to orchestration.

This file is configured for runs of the main method with command line arguments, or for
single debugging runs. Results are written in a standard tsml format.
"""

__author__ = ["TonyBagnall", "MatthewMiddlehurst"]


import sys

from tsml_eval.experiments import load_and_run_regression_experiment
from tsml_eval.experiments.set_regressor import set_regressor
from tsml_eval.utils.experiments import _results_present, parse_args


def run_experiment(args):
    """Mechanism for testing regressors on the UCR data format.

    This mirrors the mechanism used in the Java based tsml. Results generated using the
    method are in the same format as tsml and can be directly compared to the results
    generated in Java.
    """
    # cluster run (with args), this is fragile
<<<<<<< HEAD
    # don't run threaded jobs on ADA unless you have reserved the whole node and know
    # what you are doing
    if args is not None and args.__len__() > 1:  # cluster run, this is fragile
        print("Input args = ", args)
        data_dir = args[1]
        results_dir = args[2]
        regressor_name = args[3]
        dataset = args[4]
        resample = int(args[5])
        n_jobs = int(sys.argv[6])

        if len(args) > 7:
            train_fold = args[7].lower() == "true"
        else:
            train_fold = False

        if len(args) > 8:
            predefined_resample = args[8].lower() == "true"
        else:
            predefined_resample = False

        # this is also checked in load_and_run, but doing a quick check here so can
        # print a message and make sure data is not loaded
        if not overwrite and _results_present(
            results_dir,
            regressor_name,
            dataset,
            resample_id=resample,
            split="BOTH" if train_fold else "TEST",
=======
    # don't run threaded jobs on the cluster unless you have reserved the whole node
    # and know what you are doing
    if args is not None and args.__len__() > 0:
        print("Input args = ", args)
        args = parse_args(args)

        # this is also checked in load_and_run, but doing a quick check here so can
        # print a message and make sure data is not loaded
        if not args.overwrite and _results_present(
            args.results_path,
            args.estimator_name,
            args.dataset_name,
            resample_id=args.resample_id,
            split="BOTH" if args.train_fold else "TEST",
>>>>>>> 1efd1b46
        ):
            print("Ignoring, results already present")
        else:
            load_and_run_regression_experiment(
                args.data_path,
                args.results_path,
                args.dataset_name,
                set_regressor(
                    args.estimator_name,
                    random_state=args.resample_id
                    if args.random_seed is None
                    else args.random_seed,
                    n_jobs=args.n_jobs,
                    build_train_file=args.train_fold,
                    fit_contract=args.fit_contract,
                    checkpoint=args.checkpoint,
                    **args.kwargs,
                ),
                row_normalise=args.row_normalise,
                regressor_name=args.estimator_name,
                resample_id=args.resample_id,
                build_train_file=args.train_fold,
                overwrite=args.overwrite,
                predefined_resample=args.predefined_resample,
            )
    # local run (no args)
    else:
        # These are example parameters, change as required for local runs
        # Do not include paths to your local directories here in PRs
        data_path = "../"
        results_path = "../"
        estimator_name = "LR"
        dataset_name = "Covid3Month"
        row_normalise = False
        resample_id = 0
        n_jobs = 1
        train_fold = False
        overwrite = False
        predefined_resample = False
        fit_contract = 0
        checkpoint = None
        kwargs = {}

        regressor = set_regressor(
            estimator_name,
            random_state=resample_id,
            n_jobs=n_jobs,
            build_train_file=train_fold,
            fit_contract=fit_contract,
            checkpoint=checkpoint,
            **kwargs,
        )
        print(f"Local Run of {estimator_name} ({regressor.__class__.__name__}).")

        load_and_run_regression_experiment(
            data_path,
            results_path,
            dataset_name,
            regressor,
            row_normalise=row_normalise,
            regressor_name=estimator_name,
            resample_id=resample_id,
            build_train_file=train_fold,
            overwrite=overwrite,
            predefined_resample=predefined_resample,
        )


if __name__ == "__main__":
    """
    Example simple usage, with arguments input via script or hard coded for testing.
    """
    print("Running threaded_regression_experiments.py main")
    run_experiment(sys.argv[1:])<|MERGE_RESOLUTION|>--- conflicted
+++ resolved
@@ -22,37 +22,6 @@
     generated in Java.
     """
     # cluster run (with args), this is fragile
-<<<<<<< HEAD
-    # don't run threaded jobs on ADA unless you have reserved the whole node and know
-    # what you are doing
-    if args is not None and args.__len__() > 1:  # cluster run, this is fragile
-        print("Input args = ", args)
-        data_dir = args[1]
-        results_dir = args[2]
-        regressor_name = args[3]
-        dataset = args[4]
-        resample = int(args[5])
-        n_jobs = int(sys.argv[6])
-
-        if len(args) > 7:
-            train_fold = args[7].lower() == "true"
-        else:
-            train_fold = False
-
-        if len(args) > 8:
-            predefined_resample = args[8].lower() == "true"
-        else:
-            predefined_resample = False
-
-        # this is also checked in load_and_run, but doing a quick check here so can
-        # print a message and make sure data is not loaded
-        if not overwrite and _results_present(
-            results_dir,
-            regressor_name,
-            dataset,
-            resample_id=resample,
-            split="BOTH" if train_fold else "TEST",
-=======
     # don't run threaded jobs on the cluster unless you have reserved the whole node
     # and know what you are doing
     if args is not None and args.__len__() > 0:
@@ -67,7 +36,6 @@
             args.dataset_name,
             resample_id=args.resample_id,
             split="BOTH" if args.train_fold else "TEST",
->>>>>>> 1efd1b46
         ):
             print("Ignoring, results already present")
         else:
