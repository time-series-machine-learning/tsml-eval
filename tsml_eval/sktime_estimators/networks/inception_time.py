# -*- coding: utf-8 -*-
<<<<<<< HEAD
=======
"""Inception Time Classifier."""
>>>>>>> 65aab031
__author__ = ["James-Large, Withington, TonyBagnall"]

from sktime.networks.base import BaseDeepNetwork
from sktime.utils.validation._dependencies import _check_dl_dependencies

_check_dl_dependencies(severity="warning")


class InceptionTimeNetwork(BaseDeepNetwork):
    """InceptionTime Network.

        :param nb_filters: int,
        :param use_residual: boolean,
        :param use_bottleneck: boolean,
        :param depth: int
        :param kernel_size: int, specifying the length of the 1D convolution
         window
        :param bottleneck_size: int,
        :param random_state: int, seed to any needed random actions
    Adapted from the implementation from Fawaz et. al

    https://github.com/hfawaz/InceptionTime/blob/master/classifiers/
    inception.py

    Network originally defined in:

    @article{IsmailFawaz2019inceptionTime, Title                    = {
    InceptionTime: Finding AlexNet for Time Series Classification}, Author
                    = {Ismail Fawaz, Hassan and Lucas, Benjamin and
                    Forestier, Germain and Pelletier, Charlotte and Schmidt,
                    Daniel F. and Weber, Jonathan and Webb, Geoffrey I. and
                    Idoumghar, Lhassane and Muller, Pierre-Alain and
                    Petitjean, François}, journal                  = {
                    ArXiv}, Year                     = {2019} }
    """

    def __init__(
        self,
        nb_filters=32,
        use_residual=True,
        use_bottleneck=True,
        bottleneck_size=32,
        depth=6,
        kernel_size=41 - 1,
        random_state=0,
    ):
        self.n_filters = nb_filters
        self.use_residual = use_residual
        self.use_bottleneck = use_bottleneck
        self.depth = depth
        self.kernel_size = kernel_size
        self.bottleneck_size = bottleneck_size

        self.random_state = random_state

    def _inception_module(self, input_tensor, stride=1, activation="linear"):
        from tensorflow import keras

        if self.use_bottleneck and int(input_tensor.shape[-1]) > 1:
            input_inception = keras.layers.Conv1D(
                filters=self.bottleneck_size,
                kernel_size=1,
                padding="same",
                activation=activation,
                use_bias=False,
            )(input_tensor)
        else:
            input_inception = input_tensor

        # kernel_size_s = [3, 5, 8, 11, 17]
        kernel_size_s = [self.kernel_size // (2**i) for i in range(3)]

        conv_list = []

        for i in range(len(kernel_size_s)):
            conv_list.append(
                keras.layers.Conv1D(
                    filters=self.n_filters,
                    kernel_size=kernel_size_s[i],
                    strides=stride,
                    padding="same",
                    activation=activation,
                    use_bias=False,
                )(input_inception)
            )

        max_pool_1 = keras.layers.MaxPool1D(
            pool_size=3, strides=stride, padding="same"
        )(input_tensor)

        conv_6 = keras.layers.Conv1D(
            filters=self.n_filters,
            kernel_size=1,
            padding="same",
            activation=activation,
            use_bias=False,
        )(max_pool_1)

        conv_list.append(conv_6)

        x = keras.layers.Concatenate(axis=2)(conv_list)
        x = keras.layers.BatchNormalization()(x)
        x = keras.layers.Activation(activation="relu")(x)
        return x

    def _shortcut_layer(self, input_tensor, out_tensor):
        from tensorflow import keras

        shortcut_y = keras.layers.Conv1D(
            filters=int(out_tensor.shape[-1]),
            kernel_size=1,
            padding="same",
            use_bias=False,
        )(input_tensor)
        shortcut_y = keras.layers.BatchNormalization()(shortcut_y)

        x = keras.layers.Add()([shortcut_y, out_tensor])
        x = keras.layers.Activation("relu")(x)
        return x

    def build_network(self, input_shape, **kwargs):
        """
        Construct a network and return its input and output layers.

        input_shape : tuple
            The shape of the data fed into the input layer

        Returns
        -------
        input_layer : a keras layer
        output_layer : a keras layer
        """
        # not sure of the whole padding thing
        from tensorflow import keras

        input_layer = keras.layers.Input(input_shape)

        x = input_layer
        input_res = input_layer

        for d in range(self.depth):
            x = self._inception_module(x)

            if self.use_residual and d % 3 == 2:
                x = self._shortcut_layer(input_res, x)
                input_res = x

        gap_layer = keras.layers.GlobalAveragePooling1D()(x)

        return input_layer, gap_layer<|MERGE_RESOLUTION|>--- conflicted
+++ resolved
@@ -1,8 +1,5 @@
 # -*- coding: utf-8 -*-
-<<<<<<< HEAD
-=======
 """Inception Time Classifier."""
->>>>>>> 65aab031
 __author__ = ["James-Large, Withington, TonyBagnall"]
 
 from sktime.networks.base import BaseDeepNetwork
