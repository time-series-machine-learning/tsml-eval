--- conflicted
+++ resolved
@@ -20,25 +20,17 @@
     RandomShapeletForest,
 )
 from tsml_eval.sktime_estimators.classification.transformations import SFADilation
-<<<<<<< HEAD
-from tsml_eval.sktime_estimators.regression.convolution_based.arsenal import Arsenal
-
-# from tsml_eval.sktime_estimators.regression.deep_learning import ResNetRegressor
-# from tsml_eval.sktime_estimators.regression.deep_learning.inception_time import (
-#    InceptionTimeRegressor,
-# )
-=======
 from tsml_eval.sktime_estimators.regression.convolution_based import (
     Arsenal,
     HydraRegressor,
 )
->>>>>>> 5bb88c60
 from tsml_eval.sktime_estimators.regression.dictionary_based.tde import (
     TemporalDictionaryEnsemble,
 )
-from tsml_eval.sktime_estimators.regression.featured_based.fresh_prince import (
-    FreshPRINCERegressor,
-)
+
+# from tsml_eval.sktime_estimators.regression.featured_based.fresh_prince import (
+#    FreshPRINCERegressor,
+# )
 from tsml_eval.sktime_estimators.regression.hybrid.hivecote_v2 import HIVECOTEV2
 from tsml_eval.sktime_estimators.regression.interval_based.drcif import DrCIF
 from tsml_eval.sktime_estimators.regression.shapelet_based.str import (
@@ -62,13 +54,7 @@
 ]
 regression_estimators = [
     Arsenal,
-<<<<<<< HEAD
-    # InceptionTimeRegressor,
-    # IndividualInceptionTimeRegressor,
-    # ResNetRegressor,
-=======
     HydraRegressor,
->>>>>>> 5bb88c60
     TemporalDictionaryEnsemble,
     HIVECOTEV2,
     DrCIF,
