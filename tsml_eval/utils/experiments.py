--- conflicted
+++ resolved
@@ -1,5 +1,6 @@
 # -*- coding: utf-8 -*-
-"""Util functions, refactor."""
+"""Util functions for experiments."""
+
 __author__ = ["TonyBagnall", "MatthewMiddlehurst"]
 
 __all__ = [
@@ -13,7 +14,6 @@
 
 import os
 
-<<<<<<< HEAD
 import numpy as np
 import pandas as pd
 from sklearn.utils import check_random_state
@@ -240,7 +240,7 @@
             "class values."
         )
 
-    if n_classes > -1 and n_classes != len(probabilities.shape[1]):
+    if n_classes > -1 and n_classes != probabilities.shape[1]:
         raise IndexError(
             "The number of classes is not the same as the number of probability "
             "values for each case."
@@ -567,16 +567,20 @@
     except os.error:
         pass  # raises os.error if path already exists, so just ignore this
 
-    if split == None:
+    if split is None:
         split = ""
     elif split.lower() == "train":
-        split = "Train"
+        split = "TRAIN"
     elif split.lower() == "test":
-        split = "Test"
+        split = "TEST"
     else:
         raise ValueError("Unknown 'split' value - should be 'TRAIN', 'TEST' or None")
 
-    fname = "Results" if resample_id is None else f"Resample{resample_id}"
+    fname = (
+        f"{split.lower()}Results"
+        if resample_id is None
+        else f"{split.lower()}Resample{resample_id}"
+    )
     fname = fname.lower() if split == "" else fname
 
     file = open(f"{output_path}/{fname}.csv", "w")
@@ -615,8 +619,8 @@
     # If labels[i] is NaN (if clustering), labels[i] is replaced with ? to indicate
     # missing
     for i in range(0, len(predictions)):
-        l = "?" if np.isnan(labels[i]) else labels[i]
-        file.write(f"{l},{predictions[i]}")
+        label = "?" if np.isnan(labels[i]) else labels[i]
+        file.write(f"{label},{predictions[i]}")
 
         if predicted_probabilities is not None:
             file.write(",")
@@ -628,26 +632,16 @@
 
 
 def _results_present(path, estimator, dataset, res):
+    """Check if results are present already."""
     full_path = f"{path}/{estimator}/Predictions/{dataset}/testResample{res}.csv"
     full_path2 = f"{path}/{estimator}/Predictions/{dataset}/trainResample{res}.csv"
-=======
-
-def results_present(path, estimator, dataset, res):
-    """Check if results are present already."""
-    full_path = f"{path}/{estimator}Predictions/{dataset}/testResample{res}.csv"
-    full_path2 = f"{path}/{estimator}Predictions/{dataset}/trainResample{res}.csv"
->>>>>>> c833aee7
     if os.path.exists(full_path) and os.path.exists(full_path2):
         return True
     return False
 
 
-<<<<<<< HEAD
 def _results_present_full_path(path, dataset, res):
-=======
-def results_present_full_path(path, dataset, res):
-    """Duplicate: check if results are present already."""
->>>>>>> c833aee7
+    """Duplicate: check if results are present already without an estimator input."""
     full_path = f"{path}/Predictions/{dataset}/testResample{res}.csv"
     full_path2 = f"{path}/Predictions/{dataset}/trainResample{res}.csv"
     if os.path.exists(full_path) and os.path.exists(full_path2):
